--- conflicted
+++ resolved
@@ -24,15 +24,7 @@
   }
 
   protected async getConnector(): Promise<TWConnector> {
-<<<<<<< HEAD
-    if (!this.connector) {
-      const chainName = PaperChainMap[this.options.chainId];
-      if (!chainName) {
-        throw new Error("Unsupported chain id: " + this.options.chainId);
-      }
-=======
     if (!this.#connector) {
->>>>>>> 78536ba6
       const { EmailWalletConnector } = await import("../connectors/email");
       this.connector = new EmailWalletConnector({
         clientId: this.options.clientId,
