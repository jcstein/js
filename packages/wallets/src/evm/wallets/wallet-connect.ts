--- conflicted
+++ resolved
@@ -5,23 +5,19 @@
 import { ConnectorData } from '@wagmi/core';
 import { SignClientTypes } from "@walletconnect/types";
 
-<<<<<<< HEAD
 export type WalletConnectOptions = {
   projectId: string,
   qrcode: boolean
 }
 
 export class WalletConnect extends AbstractBrowserWallet<WalletConnectOptions> {
-  #connector?: TWConnector;
   #walletConnectConnector?: WalletConnectConnector;
   #provider?: WalletConnectProvider;
 
+  connector?: TWConnector;
+
   protected sessionStorageKey = '__TW__:session';
   protected walletServiceStorageKey = '__TW__:walletService';
-=======
-export class WalletConnect extends AbstractBrowserWallet {
-  connector?: TWConnector;
->>>>>>> 533df421
 
   static id = "walletConnect" as const;
 
@@ -41,7 +37,6 @@
       const { WalletConnectConnector } = await import(
         "../connectors/wallet-connect"
       );
-<<<<<<< HEAD
       console.log('create walletConnectConnector')
       this.#walletConnectConnector = new WalletConnectConnector({
         chains: this.chains,
@@ -53,20 +48,12 @@
         },
       });
       console.log('after created', this.#walletConnectConnector.connect)
-      this.#connector = new WagmiAdapter(this.#walletConnectConnector);
+      this.connector = new WagmiAdapter(this.#walletConnectConnector);
       console.log('after wagmi adapter created')
       this.#provider = await this.#walletConnectConnector.getProvider();
       console.log('after this.provider', this.#provider)
 
       this.#setupListeners();
-=======
-      this.connector = new WagmiAdapter(
-        new WalletConnectConnector({
-          chains: this.chains,
-          options: {},
-        }),
-      );
->>>>>>> 533df421
     }
     return this.connector;
   }
