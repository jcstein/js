import { getCIDForUpload, isUploaded } from "../../common";
import { PINATA_IPFS_URL, TW_IPFS_SERVER_URL } from "../../common/urls";
import {
  isBrowser,
  isBufferOrStringWithName,
  isFileBufferOrStringEqual,
  isFileInstance,
} from "../../common/utils";
import {
  FileOrBufferOrString,
  IpfsUploadBatchOptions,
  IpfsUploaderOptions,
  IStorageUploader,
} from "../../types";
import fetch from "cross-fetch";
import FormData from "form-data";

/**
 * Default uploader used - handles uploading arbitrary data to IPFS
 *
 * @example
 * ```jsx
 * // Can instantiate the uploader with default configuration
 * const uploader = new StorageUploader();
 * const storage = new ThirdwebStorage({ uploader });
 *
 * // Or optionally, can pass configuration
 * const options = {
 *   // Upload objects with resolvable URLs
 *   uploadWithGatewayUrl: true,
 * }
 * const uploader = new StorageUploader(options);
 * const storage = new ThirdwebStorage({ uploader });
 * ```
 *
 * @public
 */
export class IpfsUploader implements IStorageUploader<IpfsUploadBatchOptions> {
  public uploadWithGatewayUrl: boolean;

  constructor(options?: IpfsUploaderOptions) {
    this.uploadWithGatewayUrl = options?.uploadWithGatewayUrl || false;
  }

  async uploadBatch(
    data: FileOrBufferOrString[],
    options?: IpfsUploadBatchOptions,
  ): Promise<string[]> {
    if (options?.uploadWithoutDirectory && data.length > 1) {
      throw new Error(
        "[UPLOAD_WITHOUT_DIRECTORY_ERROR] Cannot upload more than one file or object without directory!",
      );
    }

    const formData = new FormData();
    const { form, fileNames } = this.buildFormData(formData, data, options);

<<<<<<< HEAD
    const cid = await getCIDForUpload(
      data,
      fileNames.map((name) => decodeURIComponent(name)),
      !options?.uploadWithoutDirectory,
    );
    if ((await isUploaded(cid)) && !options?.alwaysUpload) {
      if (options?.uploadWithoutDirectory) {
        return [`ipfs://${cid}`];
      } else {
        return fileNames.map((name) => `ipfs://${cid}/${name}`);
      }
=======
    try {
      const cid = await getCIDForUpload(
        data,
        fileNames.map((name) => decodeURIComponent(name)),
        !options?.uploadWithoutDirectory,
      );
      if ((await isUploaded(cid)) && !options?.alwaysUpload) {
        if (options?.onProgress) {
          options?.onProgress({
            progress: 100,
            total: 100,
          });
        }

        if (options?.uploadWithoutDirectory) {
          return [`ipfs://${cid}`];
        } else {
          return fileNames.map((name) => `ipfs://${cid}/${name}`);
        }
      }
    } catch {
      // no-op
>>>>>>> 9af45491
    }

    if (isBrowser()) {
      return this.uploadBatchBrowser(form, fileNames, options);
    } else {
      return this.uploadBatchNode(form, fileNames, options);
    }
  }

  /**
   * Fetches a one-time-use upload token that can used to upload
   * a file to storage.
   *
   * @returns - The one time use token that can be passed to the Pinata API.
   */
  private async getUploadToken(): Promise<string> {
    const res = await fetch(`${TW_IPFS_SERVER_URL}/grant`, {
      method: "GET",
      headers: {
        "X-APP-NAME":
          // eslint-disable-next-line turbo/no-undeclared-env-vars
          process.env.NODE_ENV === "test" || !!process.env.CI
            ? "Storage SDK CI"
            : "Storage SDK",
      },
    });
    if (!res.ok) {
      throw new Error(`Failed to get upload token`);
    }
    const body = await res.text();
    return body;
  }

  private buildFormData(
    form: FormData,
    files: FileOrBufferOrString[],
    options?: IpfsUploadBatchOptions,
  ) {
    const fileNameToFileMap = new Map<string, FileOrBufferOrString>();
    const fileNames: string[] = [];
    for (let i = 0; i < files.length; i++) {
      const file = files[i];
      let fileName = "";
      let fileData = file;

      if (isFileInstance(file)) {
        if (options?.rewriteFileNames) {
          let extensions = "";
          if (file.name) {
            const extensionStartIndex = file.name.lastIndexOf(".");
            if (extensionStartIndex > -1) {
              extensions = file.name.substring(extensionStartIndex);
            }
          }
          fileName = `${
            i + options.rewriteFileNames.fileStartNumber
          }${extensions}`;
        } else {
          fileName = `${file.name}`;
        }
      } else if (isBufferOrStringWithName(file)) {
        fileData = file.data;
        if (options?.rewriteFileNames) {
          fileName = `${i + options.rewriteFileNames.fileStartNumber}`;
        } else {
          fileName = `${file.name}`;
        }
      } else {
        if (options?.rewriteFileNames) {
          fileName = `${i + options.rewriteFileNames.fileStartNumber}`;
        } else {
          fileName = `${i}`;
        }
      }

      // If we don't want to wrap with directory, adjust the filepath
      const filepath = options?.uploadWithoutDirectory
        ? `files`
        : `files/${fileName}`;

      if (fileNameToFileMap.has(fileName)) {
        // if the file in the map is the same as the file we are already looking at then just skip and continue
        if (isFileBufferOrStringEqual(fileNameToFileMap.get(fileName), file)) {
          // we add it to the filenames array so that we can return the correct number of urls,
          fileNames.push(fileName);
          // but then we skip because we don't need to upload it multiple times
          continue;
        }
        // otherwise if file names are the same but they are not the same file then we should throw an error (trying to upload to differnt files but with the same names)
        throw new Error(
          `[DUPLICATE_FILE_NAME_ERROR] File name ${fileName} was passed for more than one different file.`,
        );
      }

      // add it to the map so that we can check for duplicates
      fileNameToFileMap.set(fileName, file);
      // add it to the filenames array so that we can return the correct number of urls
      fileNames.push(fileName);
      if (!isBrowser()) {
        form.append("file", fileData as any, { filepath } as any);
      } else {
        // browser does blob things, filepath is parsed differently on browser vs node.
        // pls pinata?
        form.append("file", new Blob([fileData as any]), filepath);
      }
    }

    const metadata = {
      name: `Storage SDK`,
      keyvalues: { ...options?.metadata },
    };
    form.append("pinataMetadata", JSON.stringify(metadata));

    if (options?.uploadWithoutDirectory) {
      form.append(
        "pinataOptions",
        JSON.stringify({
          wrapWithDirectory: false,
        }),
      );
    }

    return {
      form,
      // encode the file names on the way out (which is what the upload backend expects)
      fileNames: fileNames.map((fName) => encodeURIComponent(fName)),
    };
  }

  private async uploadBatchBrowser(
    form: FormData,
    fileNames: string[],
    options?: IpfsUploadBatchOptions,
  ): Promise<string[]> {
    const token = await this.getUploadToken();

    return new Promise((resolve, reject) => {
      const xhr = new XMLHttpRequest();

      let timer = setTimeout(() => {
        xhr.abort();
        reject(
          new Error(
            "Request to upload timed out! No upload progress received in 30s",
          ),
        );
      }, 30000);

      xhr.upload.addEventListener("loadstart", () => {
        console.log(`[${Date.now()}] [IPFS] Started`);
      });

      xhr.upload.addEventListener("progress", (event) => {
        console.log(`[IPFS] Progress Event ${event.loaded}/${event.total}`);

        clearTimeout(timer);

        if (event.loaded < event.total) {
          timer = setTimeout(() => {
            xhr.abort();
            reject(
              new Error(
                "Request to upload timed out! No upload progress received in 30s",
              ),
            );
          }, 30000);
        } else {
          console.log(
            `[${Date.now()}] [IPFS] Uploaded files. Waiting for response.`,
          );
        }

        if (event.lengthComputable && options?.onProgress) {
          options?.onProgress({
            progress: event.loaded,
            total: event.total,
          });
        }
      });

      xhr.addEventListener("load", () => {
        console.log(`[${Date.now()}] [IPFS] Load`);
        clearTimeout(timer);

        if (xhr.status >= 200 && xhr.status < 300) {
          let body;
          try {
            body = JSON.parse(xhr.responseText);
          } catch (err) {
            return reject(
              new Error("Failed to parse JSON from upload response"),
            );
          }

          const cid = body.IpfsHash;
          if (!cid) {
            throw new Error("Failed to get IPFS hash from upload response");
          }

          if (options?.uploadWithoutDirectory) {
            return resolve([`ipfs://${cid}`]);
          } else {
            return resolve(fileNames.map((name) => `ipfs://${cid}/${name}`));
          }
        }

        return reject(
          new Error(
            `Upload failed with status ${xhr.status} - ${xhr.responseText}`,
          ),
        );
      });

      xhr.addEventListener("error", () => {
        console.log("[IPFS] Load");
        clearTimeout(timer);

        if (
          (xhr.readyState !== 0 && xhr.readyState !== 4) ||
          xhr.status === 0
        ) {
          return reject(
            new Error(
              "This looks like a network error, the endpoint might be blocked by an internet provider or a firewall.",
            ),
          );
        }

        return reject(new Error("Unknown upload error occured"));
      });

      xhr.open("POST", PINATA_IPFS_URL);
      xhr.setRequestHeader("Authorization", `Bearer ${token}`);

      xhr.send(form as any);
    });
  }

  private async uploadBatchNode(
    form: FormData,
    fileNames: string[],
    options?: IpfsUploadBatchOptions,
  ) {
    const token = await this.getUploadToken();

    if (options?.onProgress) {
      console.warn("The onProgress option is only supported in the browser");
    }
    const res = await fetch(PINATA_IPFS_URL, {
      method: "POST",
      headers: {
        Authorization: `Bearer ${token}`,
        ...form.getHeaders(),
      },
      body: form.getBuffer(),
    });
    const body = await res.json();
    if (!res.ok) {
      console.warn(body);
      throw new Error("Failed to upload files to IPFS");
    }

    const cid = body.IpfsHash;
    if (!cid) {
      throw new Error("Failed to upload files to IPFS");
    }

    if (options?.uploadWithoutDirectory) {
      return [`ipfs://${cid}`];
    } else {
      return fileNames.map((name) => `ipfs://${cid}/${name}`);
    }
  }
}<|MERGE_RESOLUTION|>--- conflicted
+++ resolved
@@ -55,19 +55,6 @@
     const formData = new FormData();
     const { form, fileNames } = this.buildFormData(formData, data, options);
 
-<<<<<<< HEAD
-    const cid = await getCIDForUpload(
-      data,
-      fileNames.map((name) => decodeURIComponent(name)),
-      !options?.uploadWithoutDirectory,
-    );
-    if ((await isUploaded(cid)) && !options?.alwaysUpload) {
-      if (options?.uploadWithoutDirectory) {
-        return [`ipfs://${cid}`];
-      } else {
-        return fileNames.map((name) => `ipfs://${cid}/${name}`);
-      }
-=======
     try {
       const cid = await getCIDForUpload(
         data,
@@ -90,7 +77,6 @@
       }
     } catch {
       // no-op
->>>>>>> 9af45491
     }
 
     if (isBrowser()) {
