<<<<<<< HEAD
import { ThirdwebAuth } from "../src";
import { SignerWallet } from "../src/evm";
=======
import { ThirdwebAuth } from "../src/core";
import { EthersWallet } from "@thirdweb-dev/wallets/evm/wallets/ethers";
>>>>>>> 7a420889
import { expect } from "chai";
import { Wallet } from "ethers";

describe("Wallet Authentication", async () => {
  let adminWallet: any, signerWallet: any, attackerWallet: any;
  let auth: ThirdwebAuth;

  before(async () => {
    const [adminSigner, signerSigner, attackerSigner] = [
      Wallet.createRandom(),
      Wallet.createRandom(),
      Wallet.createRandom(),
    ];

    adminWallet = new EthersWallet(adminSigner);
    signerWallet = new EthersWallet(signerSigner);
    attackerWallet = new EthersWallet(attackerSigner);

    auth = new ThirdwebAuth(signerWallet, "thirdweb.com");
  });

  beforeEach(async () => {
    auth.updateWallet(signerWallet);
  });

  it("Should verify logged in wallet", async () => {
    const payload = await auth.login();

    auth.updateWallet(adminWallet);
    const address = await auth.verify(payload);

    expect(address).to.equal(await signerWallet.getAddress());
  });

  it("Should verify logged in wallet with chain ID and expiration", async () => {
    const payload = await auth.login({
      expirationTime: new Date(Date.now() + 1000 * 60 * 5),
      chainId: "137",
    });

    auth.updateWallet(adminWallet);
    const address = await auth.verify(payload, {
      chainId: "137",
    });

    expect(address).to.equal(await signerWallet.getAddress());
  });

  it("Should verify payload with resources", async () => {
    const payload = await auth.login({
      resources: ["https://example.com", "https://test.com"],
    });

    auth.updateWallet(adminWallet);
    const address = await auth.verify(payload, {
      resources: ["https://example.com", "https://test.com"],
    });

    expect(address).to.equal(await signerWallet.getAddress());
  });

  it("Should reject payload without necessary resources", async () => {
    const payload = await auth.login({
      resources: ["https://example.com"],
    });

    auth.updateWallet(adminWallet);
    try {
      await auth.verify(payload, {
        resources: ["https://example.com", "https://test.com"],
      });
      expect.fail();
    } catch (err: any) {
      expect(err.message).to.equal(
        "Login request is missing required resources: https://test.com",
      );
    }
  });

  it("Should verify payload with customized statement", async () => {
    const payload = await auth.login({
      statement: "Please sign!",
    });

    auth.updateWallet(adminWallet);
    const address = await auth.verify(payload, {
      statement: "Please sign!",
    });

    expect(address).to.equal(await signerWallet.getAddress());
  });

  it("Should reject payload with incorrect statement", async () => {
    const payload = await auth.login({
      statement: "Please sign!",
    });

    auth.updateWallet(adminWallet);
    try {
      await auth.verify(payload, {
        statement: "Please sign again!",
      });
      expect.fail();
    } catch (err: any) {
      expect(err.message).to.include(
        "Expected statement 'Please sign again!' does not match statement on payload",
      );
    }
  });

  it("Should reject invalid nonce", async () => {
    const payload = await auth.login();

    auth.updateWallet(adminWallet);
    try {
      await auth.verify(payload, {
        validateNonce: (nonce: string) => {
          if (nonce === payload.payload.nonce) {
            throw new Error();
          }
        },
      });
      expect.fail();
    } catch (err: any) {
      expect(err.message).to.equal("Login request nonce is invalid");
    }
  });

  it("Should accept valid nonce", async () => {
    const payload = await auth.login();

    auth.updateWallet(adminWallet);
    const address = await auth.verify(payload, {
      validateNonce: (nonce: string) => {
        if (nonce !== payload.payload.nonce) {
          throw new Error();
        }
      },
    });

    expect(address).to.equal(await signerWallet.getAddress());
  });

  it("Should reject payload with incorrect domain", async () => {
    const payload = await auth.login();

    auth.updateWallet(adminWallet);
    try {
      await auth.verify(payload, { domain: "test.thirdweb.com" });
      expect.fail();
    } catch (err: any) {
      expect(err.message).to.equal(
        "Expected domain 'test.thirdweb.com' does not match domain on payload 'thirdweb.com'",
      );
    }
  });

  it("Should reject expired login payload", async () => {
    const payload = await auth.login({
      expirationTime: new Date(Date.now() - 1000 * 60 * 5),
    });

    auth.updateWallet(adminWallet);
    try {
      await auth.verify(payload);
      expect.fail();
    } catch (err: any) {
      expect(err.message).to.equal("Login request has expired");
    }
  });

  it("Should reject payload with incorrect chain ID", async () => {
    const payload = await auth.login({
      chainId: "1",
    });

    auth.updateWallet(adminWallet);
    try {
      await auth.verify(payload, {
        chainId: "137",
      });
      expect.fail();
    } catch (err: any) {
      expect(err.message).to.equal(
        "Expected chain ID '137' does not match chain ID on payload '1'",
      );
    }
  });

  it("Should reject payload with incorrect signer", async () => {
    const payload = await auth.login();
    payload.payload.address = await attackerWallet.getAddress();

    auth.updateWallet(adminWallet);
    try {
      await auth.verify(payload);
      expect.fail();
    } catch (err: any) {
      expect(err.message).to.contain("does not match payload address");
    }
  });

  it("Should generate valid authentication token", async () => {
    const payload = await auth.login();

    auth.updateWallet(adminWallet);
    const token = await auth.generate(payload);
    const user = await auth.authenticate(token);

    expect(user.address).to.equal(await signerWallet.getAddress());
  });

  it("Should reject token with incorrect domain", async () => {
    const payload = await auth.login();

    auth.updateWallet(adminWallet);
    const token = await auth.generate(payload);

    try {
      await auth.authenticate(token, { domain: "test.thirdweb.com" });
      expect.fail();
    } catch (err: any) {
      expect(err.message).to.contain(
        "Expected token to be for the domain 'test.thirdweb.com', but found token with domain 'thirdweb.com'",
      );
    }
  });

  it("Should reject token before invalid before", async () => {
    const payload = await auth.login();

    auth.updateWallet(adminWallet);
    const token = await auth.generate(payload, {
      invalidBefore: new Date(Date.now() + 1000 * 60 * 5),
    });

    try {
      await auth.authenticate(token);
      expect.fail();
    } catch (err: any) {
      expect(err.message).to.contain("This token is invalid before");
    }
  });

  it("Should reject expired authentication token", async () => {
    const payload = await auth.login();

    auth.updateWallet(adminWallet);
    const token = await auth.generate(payload, {
      expirationTime: new Date(Date.now() - 1000 * 60 * 5),
    });

    try {
      await auth.authenticate(token);
      expect.fail();
    } catch (err: any) {
      expect(err.message).to.contain("This token expired");
    }
  });

  it("Should reject if admin address is not connected wallet address", async () => {
    const payload = await auth.login();

    auth.updateWallet(adminWallet);
    const token = await auth.generate(payload);

    auth.updateWallet(signerWallet);
    try {
      await auth.authenticate(token);
      expect.fail();
    } catch (err: any) {
      expect(err.message).to.contain(
        `Expected the connected wallet address '${await signerWallet.getAddress()}' to match the token issuer address '${await adminWallet.getAddress()}'`,
      );
    }
  });

  it("Should accept token with valid token ID", async () => {
    const payload = await auth.login();

    auth.updateWallet(adminWallet);
    const token = await auth.generate(payload, {
      tokenId: "test",
    });

    const user = await auth.authenticate(token, {
      validateTokenId: (tokenId: string) => {
        if (tokenId !== "test") {
          throw new Error();
        }
      },
    });

    expect(user.address).to.equal(await signerWallet.getAddress());
  });

  it("Should reject token with invalid token ID", async () => {
    const payload = await auth.login();

    auth.updateWallet(adminWallet);
    const token = await auth.generate(payload, {
      tokenId: "test",
    });

    try {
      await auth.authenticate(token, {
        validateTokenId: (tokenId: string) => {
          if (tokenId !== "invalid") {
            throw new Error();
          }
        },
      });
      expect.fail();
    } catch (err: any) {
      expect(err.message).to.contain("Token ID is invalid");
    }
  });

  it("Should propagate session on token", async () => {
    const payload = await auth.login();

    auth.updateWallet(adminWallet);
    const token = await auth.generate(payload, {
      session: { role: "admin" },
    });

    const user = await auth.authenticate(token);

    expect(user.address).to.equal(await signerWallet.getAddress());
    expect(user.session).to.deep.equal({ role: "admin" });
  });

  it("Should call session callback function", async () => {
    const payload = await auth.login();

    auth.updateWallet(adminWallet);
    const token = await auth.generate(payload, {
      session: (address: string) => {
        return { address, role: "admin" };
      },
    });

    const user = await auth.authenticate(token);

    expect(user.address).to.equal(await signerWallet.getAddress());
    expect(user.session).to.deep.equal({
      address: await signerWallet.getAddress(),
      role: "admin",
    });
  });
});<|MERGE_RESOLUTION|>--- conflicted
+++ resolved
@@ -1,10 +1,5 @@
-<<<<<<< HEAD
-import { ThirdwebAuth } from "../src";
-import { SignerWallet } from "../src/evm";
-=======
 import { ThirdwebAuth } from "../src/core";
 import { EthersWallet } from "@thirdweb-dev/wallets/evm/wallets/ethers";
->>>>>>> 7a420889
 import { expect } from "chai";
 import { Wallet } from "ethers";
 
