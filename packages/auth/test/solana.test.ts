<<<<<<< HEAD
import { ThirdwebAuth } from "../src";
import { KeypairWallet } from "../src/solana";
=======
import { ThirdwebAuth } from "../src/core";
>>>>>>> 7a420889
import { Keypair } from "@solana/web3.js";
import { KeypairWallet } from "@thirdweb-dev/wallets/solana/wallets/keypair";
import { expect } from "chai";

describe("Wallet Authentication", async () => {
  let adminWallet: any, signerWallet: any, attackerWallet: any;
  let auth: ThirdwebAuth;

  before(async () => {
    const [adminSigner, signerSigner, attackerSigner] = [
      Keypair.generate(),
      Keypair.generate(),
      Keypair.generate(),
    ];

    adminWallet = new KeypairWallet(adminSigner);
    signerWallet = new KeypairWallet(signerSigner);
    attackerWallet = new KeypairWallet(attackerSigner);

    auth = new ThirdwebAuth(signerWallet, "thirdweb.com");
  });

  beforeEach(async () => {
    auth.updateWallet(signerWallet);
  });

  it("Should verify logged in wallet", async () => {
    const payload = await auth.login();

    auth.updateWallet(adminWallet);
    const address = await auth.verify(payload);

    expect(address).to.equal(await signerWallet.getAddress());
  });

  it("Should verify logged in wallet with chain ID and expiration", async () => {
    const payload = await auth.login({
      expirationTime: new Date(Date.now() + 1000 * 60 * 5),
      chainId: "137",
    });

    auth.updateWallet(adminWallet);
    const address = await auth.verify(payload, {
      chainId: "137",
    });

    expect(address).to.equal(await signerWallet.getAddress());
  });

  it("Should verify payload with resources", async () => {
    const payload = await auth.login({
      resources: ["https://example.com", "https://test.com"],
    });

    auth.updateWallet(adminWallet);
    const address = await auth.verify(payload, {
      resources: ["https://example.com", "https://test.com"],
    });

    expect(address).to.equal(await signerWallet.getAddress());
  });

  it("Should reject payload without necessary resources", async () => {
    const payload = await auth.login({
      resources: ["https://example.com"],
    });

    auth.updateWallet(adminWallet);
    try {
      await auth.verify(payload, {
        resources: ["https://example.com", "https://test.com"],
      });
      expect.fail();
    } catch (err: any) {
      expect(err.message).to.equal(
        "Login request is missing required resources: https://test.com",
      );
    }
  });

  it("Should verify payload with customized statement", async () => {
    const payload = await auth.login({
      statement: "Please sign!",
    });

    auth.updateWallet(adminWallet);
    const address = await auth.verify(payload, {
      statement: "Please sign!",
    });

    expect(address).to.equal(await signerWallet.getAddress());
  });

  it("Should reject payload with incorrect statement", async () => {
    const payload = await auth.login({
      statement: "Please sign!",
    });

    auth.updateWallet(adminWallet);
    try {
      await auth.verify(payload, {
        statement: "Please sign again!",
      });
      expect.fail();
    } catch (err: any) {
      expect(err.message).to.include(
        "Expected statement 'Please sign again!' does not match statement on payload",
      );
    }
  });

  it("Should reject invalid nonce", async () => {
    const payload = await auth.login();

    auth.updateWallet(adminWallet);
    try {
      await auth.verify(payload, {
        validateNonce: (nonce: string) => {
          if (nonce === payload.payload.nonce) {
            throw new Error();
          }
        },
      });
      expect.fail();
    } catch (err: any) {
      expect(err.message).to.equal("Login request nonce is invalid");
    }
  });

  it("Should accept valid nonce", async () => {
    const payload = await auth.login();

    auth.updateWallet(adminWallet);
    const address = await auth.verify(payload, {
      validateNonce: (nonce: string) => {
        if (nonce !== payload.payload.nonce) {
          throw new Error();
        }
      },
    });

    expect(address).to.equal(await signerWallet.getAddress());
  });

  it("Should reject payload with incorrect domain", async () => {
    const payload = await auth.login();

    auth.updateWallet(adminWallet);
    try {
      await auth.verify(payload, { domain: "test.thirdweb.com" });
      expect.fail();
    } catch (err: any) {
      expect(err.message).to.equal(
        "Expected domain 'test.thirdweb.com' does not match domain on payload 'thirdweb.com'",
      );
    }
  });

  it("Should reject expired login payload", async () => {
    const payload = await auth.login({
      expirationTime: new Date(Date.now() - 1000 * 60 * 5),
    });

    auth.updateWallet(adminWallet);
    try {
      await auth.verify(payload);
      expect.fail();
    } catch (err: any) {
      expect(err.message).to.equal("Login request has expired");
    }
  });

  it("Should reject payload with incorrect chain ID", async () => {
    const payload = await auth.login({
      chainId: "1",
    });

    auth.updateWallet(adminWallet);
    try {
      await auth.verify(payload, {
        chainId: "137",
      });
      expect.fail();
    } catch (err: any) {
      expect(err.message).to.equal(
        "Expected chain ID '137' does not match chain ID on payload '1'",
      );
    }
  });

  it("Should reject payload with incorrect signer", async () => {
    const payload = await auth.login();
    payload.payload.address = await attackerWallet.getAddress();

    auth.updateWallet(adminWallet);
    try {
      await auth.verify(payload);
      expect.fail();
    } catch (err: any) {
      expect(err.message).to.contain("does not match payload address");
    }
  });

  it("Should generate valid authentication token", async () => {
    const payload = await auth.login();

    auth.updateWallet(adminWallet);
    const token = await auth.generate(payload);
    const user = await auth.authenticate(token);

    expect(user.address).to.equal(await signerWallet.getAddress());
  });

  it("Should reject token with incorrect domain", async () => {
    const payload = await auth.login();

    auth.updateWallet(adminWallet);
    const token = await auth.generate(payload);

    try {
      await auth.authenticate(token, { domain: "test.thirdweb.com" });
      expect.fail();
    } catch (err: any) {
      expect(err.message).to.contain(
        "Expected token to be for the domain 'test.thirdweb.com', but found token with domain 'thirdweb.com'",
      );
    }
  });

  it("Should reject token before invalid before", async () => {
    const payload = await auth.login();

    auth.updateWallet(adminWallet);
    const token = await auth.generate(payload, {
      invalidBefore: new Date(Date.now() + 1000 * 60 * 5),
    });

    try {
      await auth.authenticate(token);
      expect.fail();
    } catch (err: any) {
      expect(err.message).to.contain("This token is invalid before");
    }
  });

  it("Should reject expired authentication token", async () => {
    const payload = await auth.login();

    auth.updateWallet(adminWallet);
    const token = await auth.generate(payload, {
      expirationTime: new Date(Date.now() - 1000 * 60 * 5),
    });

    try {
      await auth.authenticate(token);
      expect.fail();
    } catch (err: any) {
      expect(err.message).to.contain("This token expired");
    }
  });

  it("Should reject if admin address is not connected wallet address", async () => {
    const payload = await auth.login();

    auth.updateWallet(adminWallet);
    const token = await auth.generate(payload);

    auth.updateWallet(signerWallet);
    try {
      await auth.authenticate(token);
      expect.fail();
    } catch (err: any) {
      expect(err.message).to.contain(
        `Expected the connected wallet address '${await signerWallet.getAddress()}' to match the token issuer address '${await adminWallet.getAddress()}'`,
      );
    }
  });

  it("Should accept token with valid token ID", async () => {
    const payload = await auth.login();

    auth.updateWallet(adminWallet);
    const token = await auth.generate(payload, {
      tokenId: "test",
    });

    const user = await auth.authenticate(token, {
      validateTokenId: (tokenId: string) => {
        if (tokenId !== "test") {
          throw new Error();
        }
      },
    });

    expect(user.address).to.equal(await signerWallet.getAddress());
  });

  it("Should reject token with invalid token ID", async () => {
    const payload = await auth.login();

    auth.updateWallet(adminWallet);
    const token = await auth.generate(payload, {
      tokenId: "test",
    });

    try {
      await auth.authenticate(token, {
        validateTokenId: (tokenId: string) => {
          if (tokenId !== "invalid") {
            throw new Error();
          }
        },
      });
      expect.fail();
    } catch (err: any) {
      expect(err.message).to.contain("Token ID is invalid");
    }
  });

  it("Should propagate session on token", async () => {
    const payload = await auth.login();

    auth.updateWallet(adminWallet);
    const token = await auth.generate(payload, {
      session: { role: "admin" },
    });

    const user = await auth.authenticate(token);

    expect(user.address).to.equal(await signerWallet.getAddress());
    expect(user.session).to.deep.equal({ role: "admin" });
  });

  it("Should call session callback function", async () => {
    const payload = await auth.login();

    auth.updateWallet(adminWallet);
    const token = await auth.generate(payload, {
      session: (address: string) => {
        return { address, role: "admin" };
      },
    });

    const user = await auth.authenticate(token);

    expect(user.address).to.equal(await signerWallet.getAddress());
    expect(user.session).to.deep.equal({
      address: await signerWallet.getAddress(),
      role: "admin",
    });
  });
});<|MERGE_RESOLUTION|>--- conflicted
+++ resolved
@@ -1,9 +1,4 @@
-<<<<<<< HEAD
 import { ThirdwebAuth } from "../src";
-import { KeypairWallet } from "../src/solana";
-=======
-import { ThirdwebAuth } from "../src/core";
->>>>>>> 7a420889
 import { Keypair } from "@solana/web3.js";
 import { KeypairWallet } from "@thirdweb-dev/wallets/solana/wallets/keypair";
 import { expect } from "chai";
