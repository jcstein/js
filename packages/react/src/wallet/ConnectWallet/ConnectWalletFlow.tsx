import { Modal } from "../../components/Modal";
import { Spacer } from "../../components/Spacer";
import { Button } from "../../components/buttons";
import {
  fontSize,
  iconSize,
  radius,
  spacing,
  Theme,
} from "../../design-system";
import { useInstalledWallets } from "../hooks/useInstalledWallets";
import { CoinbaseWalletIcon } from "./icons/CoinbaseWalletIcon";
import { DeviceWalletIcon } from "./icons/DeviceWalletIcon";
import { MetamaskIcon } from "./icons/MetamaskIcon";
import { CoinbaseWalletSetup } from "./setup-ui/CoinbaseWaletSetup";
import { ConnectToDeviceWallet } from "./setup-ui/DeviceWalletSetup";
import { MetamaskWalletSetup } from "./setup-ui/MetamaskWalletSetup";
import styled from "@emotion/styled";
import * as Dialog from "@radix-ui/react-dialog";
import {
  useConnect,
  useConnectingToWallet,
  useWallets,
} from "@thirdweb-dev/react-core";
import { SupportedWallet } from "@thirdweb-dev/react-core/src/core/types/wallet";
import { useEffect, useState } from "react";

const metamaskIcon = <MetamaskIcon width={iconSize.lg} height={iconSize.lg} />;
const deviceWalletIcon = (
  <DeviceWalletIcon width={iconSize.lg} height={iconSize.lg} />
);
const coinbaseWalletIcon = (
  <CoinbaseWalletIcon width={iconSize.lg} height={iconSize.lg} />
);

const walletIcons: Record<SupportedWallet["id"], JSX.Element> = {
  metamask: metamaskIcon,
  deviceWallet: deviceWalletIcon,
  coinbaseWallet: coinbaseWalletIcon,
  walletConnect: coinbaseWalletIcon,
  walletConnectV1: coinbaseWalletIcon,
};

const walletNames: Record<SupportedWallet["id"], string> = {
  metamask: "Metamask",
  deviceWallet: "Device Wallet",
  coinbaseWallet: "Coinbase Wallet",
  walletConnect: "Wallet Connect",
<<<<<<< HEAD
  walletConnectV1: "Wallet Connect V1"
=======
>>>>>>> ce64a3be
};

export const ConnectWalletFlow = () => {
  const connectingToWallet = useConnectingToWallet();
  const [showUI, setShowUI] = useState<
    | "deviceWallet"
    | "metamask"
    | "walletList"
    | "coinbaseWallet"
    | "installCoinbaseWallet"
    | "installWalletConnect"
    | "walletConnect"
    | "walletConnectV1"
  >("walletList");

  const connect = useConnect();
  const wallets = useWallets();
  const installedWallets = useInstalledWallets();
  const [open, setOpen] = useState(false);

  // when the dialog is closed, reset the showUI state
  useEffect(() => {
    if (!open) {
      setShowUI("walletList");
    }
  }, [open]);

  // when wallet connection is complete or cancelled, show the network list
  useEffect(() => {
    if (!connectingToWallet) {
      setShowUI("walletList");
    }
  }, [connectingToWallet]);

  const walletsMeta = wallets.map((wallet) => ({
    id: wallet.id,
    name: walletNames[wallet.id],
    icon: walletIcons[wallet.id],
    onClick: () => {
      if (wallet.id === "deviceWallet") {
        setShowUI("deviceWallet");
        return;
      }

      // if metamask is not installed, open the metamask download page
      if (wallet.id === "metamask" && !installedWallets.metamask) {
        // open metamask extension page in new tab
        // TEMPORARY
        window.open("https://metamask.io/download/", "_blank");
        return;
      }

      // if coinbase wallet is not installed, open the coinbase wallet install page
      if (wallet.id === "coinbaseWallet" && !installedWallets.coinbaseWallet) {
        setShowUI("installCoinbaseWallet");
        connect(wallet, {});
        setOpen(false);
        return;
      }

      // if wallet connect is not installed, open the wallet connect install page
      if (wallet.id === "walletConnect" && !installedWallets.walletConnect) {
        setShowUI("installWalletConnect");
        connect(wallet, {});
        setOpen(false);
        return;
      }

      connect(wallet, {});
      setShowUI(wallet.id);
    },
    installed: installedWallets[wallet.id],
  }));

  const handleBack = () => setShowUI("walletList");

  return (
    <Modal
      style={{
        maxWidth: "500px",
      }}
      open={open}
      setOpen={setOpen}
      trigger={
        <Button variant="inverted" type="button">
          Connect Wallet
        </Button>
      }
    >
      {showUI === "walletList" && (
        <>
          <DialogTitle>Connect your wallet</DialogTitle>

          <Spacer y="xl" />

          <WalletList>
            {walletsMeta.map((Wallet) => {
              return (
                <li key={Wallet.id}>
                  <WalletButton
                    type="button"
                    onClick={() => {
                      Wallet.onClick();
                    }}
                  >
                    {Wallet.icon}
                    <WalletName>{Wallet.name}</WalletName>
                    {Wallet.installed && (
                      <InstallBadge> Installed </InstallBadge>
                    )}
                  </WalletButton>
                </li>
              );
            })}
          </WalletList>
        </>
      )}

      {/* Show Connecting UI for various wallets */}
      {showUI === "metamask" && <MetamaskWalletSetup onBack={handleBack} />}

      {showUI === "deviceWallet" && (
        <ConnectToDeviceWallet onBack={handleBack} />
      )}

      {showUI === "coinbaseWallet" && (
        <CoinbaseWalletSetup onBack={handleBack} />
      )}
    </Modal>
  );
};

// styles

const InstallBadge = styled.span<{ theme?: Theme }>`
  padding: ${spacing.xxs} ${spacing.xs};
  font-size: ${fontSize.sm};
  background-color: ${(p) => p.theme.badge.secondary};
  border-radius: ${radius.lg};
  margin-left: auto;
`;

const WalletName = styled.span`
  font-size: ${fontSize.md};
  font-weight: 500;
`;

const DialogTitle = styled(Dialog.Title)<{ theme?: Theme }>`
  margin: 0;
  font-weight: 500;
  color: ${(p) => p.theme.text.neutral};
  font-size: ${fontSize.lg};
`;

const WalletList = styled.ul`
  all: unset;
  list-style-type: none;
  display: flex;
  flex-direction: column;
  gap: ${spacing.xs};
`;

const WalletButton = styled.button<{ theme?: Theme }>`
  all: unset;
  padding: ${spacing.sm} ${spacing.md};
  border-radius: ${radius.sm};
  display: flex;
  align-items: center;
  gap: ${spacing.md};
  cursor: pointer;
  box-sizing: border-box;
  width: 100%;
  color: ${(p) => p.theme.text.neutral};
  background: ${(p) => p.theme.bg.elevated};
  transition: 100ms ease;
  &:hover {
    background: ${(p) => p.theme.bg.highlighted};
  }
`;<|MERGE_RESOLUTION|>--- conflicted
+++ resolved
@@ -46,10 +46,7 @@
   deviceWallet: "Device Wallet",
   coinbaseWallet: "Coinbase Wallet",
   walletConnect: "Wallet Connect",
-<<<<<<< HEAD
   walletConnectV1: "Wallet Connect V1"
-=======
->>>>>>> ce64a3be
 };
 
 export const ConnectWalletFlow = () => {
