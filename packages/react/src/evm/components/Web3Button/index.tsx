--- conflicted
+++ resolved
@@ -1,18 +1,9 @@
-<<<<<<< HEAD
 import { Spinner } from "../../../components/Spinner";
 import { Button } from "../../../components/buttons";
 import { darkTheme, lightTheme } from "../../../design-system";
 import { ConnectWallet } from "../../../wallet/ConnectWallet/ConnectWallet";
 import { ThemeProvider } from "@emotion/react";
-import { useMutation } from "@tanstack/react-query";
-=======
-import { useNetwork } from "../../hooks/wagmi-required/useNetwork";
-import { ConnectWallet } from "../ConnectWallet";
-import { Button } from "../shared/Button";
-import { ThemeProvider, ThemeProviderProps } from "../shared/ThemeProvider";
-import { FiWifi } from "@react-icons/all-files/fi/FiWifi";
 import { useMutation, useQueryClient } from "@tanstack/react-query";
->>>>>>> 696c384a
 import {
   ThirdwebThemeContext,
   useAddress,
@@ -24,7 +15,7 @@
 } from "@thirdweb-dev/react-core";
 import type { SmartContract } from "@thirdweb-dev/sdk";
 import type { CallOverrides, ContractInterface } from "ethers";
-import { PropsWithChildren, useContext, useMemo } from "react";
+import { PropsWithChildren, useContext } from "react";
 import invariant from "tiny-invariant";
 
 type ActionFn = (contract: SmartContract) => any;
@@ -86,20 +77,10 @@
   const sdkChainId = useSDKChainId();
   const switchChain = useSwitchChain();
   const hasMismatch = useNetworkMismatch();
-<<<<<<< HEAD
   const needToSwitchChain =
     sdkChainId && walletChainId && sdkChainId !== walletChainId;
-=======
 
   const queryClient = useQueryClient();
-
-  const switchToChainId = useMemo(() => {
-    if (sdkChainId && walletChainId && sdkChainId !== walletChainId) {
-      return sdkChainId;
-    }
-    return null;
-  }, [sdkChainId, walletChainId]);
->>>>>>> 696c384a
 
   const { contract } = useContract(contractAddress, contractAbi || "custom");
   const thirdwebTheme = useContext(ThirdwebThemeContext);
