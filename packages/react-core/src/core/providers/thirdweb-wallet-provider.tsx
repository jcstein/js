--- conflicted
+++ resolved
@@ -157,21 +157,10 @@
         });
       }
 
-<<<<<<< HEAD
       // WalletConnectV1
       if (Wallet.id === "walletConnectV1") {
         return new (Wallet as WalletConnectV1WalletType)({
           ...walletOptions,
-=======
-      // WalletConnect V1
-      if (Wallet.id === "walletConnectV1") {
-        return new (Wallet as WalletConnectV1WalletType)({
-          ...walletOptions,
-          // projectId: TW_WC_PROJECT_ID,
-          // TODO - move this to class itself - use wrapper wallet classes
-          // true for react, false for react-native
-          qrcode: typeof document !== "undefined",
->>>>>>> e0bfd360
         });
       }
 
@@ -331,11 +320,7 @@
         }
       }
 
-<<<<<<< HEAD
-      // WalletConnect
-=======
       // WalletConnect v1
->>>>>>> e0bfd360
       else if (Wallet.id === "walletConnectV1") {
         const _connectedParams = {
           chainId: props.activeChain.chainId,
@@ -345,10 +330,6 @@
         const wallet = createWalletInstance(
           Wallet as WalletConnectV1WalletType,
         ) as InstanceType<WalletConnectV1WalletType>;
-<<<<<<< HEAD
-=======
-
->>>>>>> e0bfd360
         wallet.on("open_wallet", onWCOpenWallet);
 
         setIsConnectingToWallet(Wallet.id);
