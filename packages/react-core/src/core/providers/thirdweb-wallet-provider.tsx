--- conflicted
+++ resolved
@@ -53,12 +53,8 @@
   createWalletStorage: CreateAsyncStorage;
   switchChain: (chain: number) => Promise<void>;
   activeChainId?: number;
-<<<<<<< HEAD
-  accountAddress?: string;
+  handleWalletConnect: (walletId: InstanceType<SupportedWallet>) => void;
   displayUri?: string;
-=======
-  handleWalletConnect: (walletId: InstanceType<SupportedWallet>) => void;
->>>>>>> 533df421
 };
 
 const ThirdwebWalletContext = createContext<
@@ -77,11 +73,7 @@
 ) {
   const [signer, setSigner] = useState<Signer | undefined>(undefined);
   const [activeChainId, setActiveChainId] = useState<number | undefined>();
-<<<<<<< HEAD
-  const [accountAddress, setAccountAddress] = useState<string | undefined>();
   const [displayUri, setDisplayUri] = useState<string | undefined>();
-=======
->>>>>>> 533df421
 
   const [activeWallet, setActiveWallet] = useState<
     InstanceType<SupportedWallet> | undefined
@@ -312,18 +304,14 @@
           setIsConnectingToWallet(Wallet.id);
           const address = await wallet.connect(_connectedParams);
           setAccountAddress(address);
-          handleWalletConnected(wallet);
+          handleWalletConnect(wallet);
         } catch (e: any) {
           throw e;
           setIsConnectingToWallet(undefined);
         }
       }
     },
-<<<<<<< HEAD
-    [createWalletInstance, handleWalletConnected, onWCOpenWallet],
-=======
-    [createWalletInstance, handleWalletConnect],
->>>>>>> 533df421
+    [createWalletInstance, handleWalletConnect, onWCOpenWallet],
   );
 
   const disconnectWallet = useCallback(() => {
@@ -381,12 +369,8 @@
         createWalletStorage: props.createWalletStorage,
         switchChain,
         activeChainId,
-<<<<<<< HEAD
-        accountAddress,
         displayUri,
-=======
         handleWalletConnect,
->>>>>>> 533df421
       }}
     >
       {props.children}
