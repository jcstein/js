import {
  EXTENSION_REGISTRY_ADDRESS,
  ROUTER_CONTRACTS,
  PreDeployedRouter,
  TWRouterParams,
  RouterParams,
} from "../constants/router-contracts";
import { cliVersion, THIRDWEB_URL } from "../constants/urls";
import build from "../core/builder/build";
import detect from "../core/detection/detect";
import { execute } from "../core/helpers/exec";
import { error, info, logger, spinner } from "../core/helpers/logger";
import {
  createContractsPrompt,
  createRouterPrompt,
} from "../core/helpers/selector";
import { ContractPayload } from "../core/interfaces/ContractPayload";
import {
  Extension,
  ExtensionFunction,
  ExtensionMetadata,
  ExtensionDeployArgs,
} from "../core/interfaces/Extension";
import { detectFeatures } from "@thirdweb-dev/sdk";
import { ThirdwebStorage } from "@thirdweb-dev/storage";
import chalk from "chalk";
import { ethers } from "ethers";
import { readFileSync, writeFileSync } from "fs";
import ora from "ora";
import path from "path";

export async function processProject(
  options: any,
  command: "deploy" | "publish",
) {
  // TODO: allow overriding the default storage
  const storage = new ThirdwebStorage();

  logger.setSettings({
    minLevel: options.debug ? "debug" : "info",
  });

  let projectPath = process.cwd();
  if (options.path) {
    logger.debug("Overriding project path to " + options.path);

    const resolvedPath = (options.path as string).startsWith("/")
      ? options.path
      : path.resolve(`${projectPath}/${options.path}`);
    projectPath = resolvedPath;
  }

  logger.debug("Processing project at path " + projectPath);

  const projectType = await detect(projectPath, options);

  if (projectType === "none") {
    if (command === "deploy") {
      info(
        "No contracts detected in this directory. Redirecting to the thirdweb contract explore page.",
      );
      return "https://thirdweb.com/explore";
    }

    error("No detected contracts in this directory.");
    logger.info(``);
    ora(
      `Detected contract files must end with the '.sol' extension and exist in this directory or the '/contracts' subdirectory`,
    ).info();
    logger.info(``);
    ora("To create a new contracts project, run the following command:").info();
    logger.info(``);
    logger.info(`     ${chalk.cyan(`npx thirdweb@latest create --contract`)}`);
    logger.info(``);
    process.exit(1);
  }

  if (options.ci) {
    logger.info("Installing dependencies...");
    try {
      switch (projectType) {
        case "foundry": {
          await execute(`npm install`, projectPath);
          await execute(`forge install`, projectPath);
          break;
        }
        default: {
          await execute(`npm install`, projectPath);
          break;
        }
      }
    } catch (e) {
      logger.warn("Could not install dependencies", e);
    }
  }

  let compiledResult: { contracts: ContractPayload[] };
  const compileLoader = spinner("Compiling project...");
  try {
    compiledResult = await build(projectPath, projectType);
  } catch (e) {
    compileLoader.fail("Compilation failed");
    logger.error(e);
    process.exit(1);
  }
  compileLoader.succeed("Compilation successful");

  if (compiledResult.contracts.length === 0) {
    logger.error(
      "No deployable contract detected. Run with the '--debug' option to see what contracts were skipped and why.",
    );
    process.exit(1);
  }

<<<<<<< HEAD
  let selectedContracts: ContractPayload[];
=======
  let selectedRouter: PreDeployedRouter = {
    name: "",
    metadataUri: "",
    bytecodeUri: "",
  };
  if (options.dynamic) {
    const choices = Object.keys(ROUTER_CONTRACTS).map((key) => {
      return { title: key, value: key };
    });

    let routerType: string = "";
    const res = await createRouterPrompt(choices, "Choose a router to deploy");
    if (typeof res.routerType === "string") {
      routerType = res.routerType.trim();
    }

    selectedRouter = ROUTER_CONTRACTS[routerType];
  }

  if (options.dynamic && !selectedRouter) {
    error(`No router selected. Please select a router contract to deploy.`);
    process.exit(1);
  }

  if (options.dynamic && !selectedRouter.name) {
    error(`No router selected. Please select a router contract to deploy.`);
    process.exit(1);
  }

  let selectedContracts: ContractPayload[] = [];
>>>>>>> 7a420889
  if (compiledResult.contracts.length === 1) {
    selectedContracts = [compiledResult.contracts[0]];
    info(
      `Processing contract: ${chalk.blueBright(
        selectedContracts.map((c) => `"${c.name}"`).join(", "),
      )}`,
    );
  } else {
    if (options.ci) {
      selectedContracts = compiledResult.contracts;
    } else {
      const filtered = compiledResult.contracts
        .filter((c) => {
          if (typeof options.file === "string" && options.file.length > 0) {
            return c.fileName.includes(options.file);
          }

          return true;
        })
        .filter((c) => {
          if (
            typeof options.contractName === "string" &&
            options.contractName.length > 0
          ) {
            return c.name.includes(options.contractName);
          }

          return true;
        });

      if (filtered.length === 0) {
        logger.error(`No contracts found matching the specified filters.`);
        process.exit(1);
      }

      const choices = filtered.map((c) => {
        if (
          compiledResult.contracts.filter(
            (other: ContractPayload) => other.name === c.name,
          ).length > 1
        ) {
          return {
            name: `${c.name} - ${chalk.gray(c.fileName)}`,
            value: c,
          };
        }

        return {
          name: c.name,
          value: c,
        };
      });
      const prompt = createContractsPrompt(
        choices,
        options.dynamic
          ? "Choose which extensions to add to your contract"
          : `Choose which contract(s) to ${command}`,
      );
      const selection: Record<string, ContractPayload> = await prompt.run();
      selectedContracts = Object.keys(selection).map((key) => selection[key]);
    }
  }

  if (selectedContracts.length === 0) {
    error(
      `No contract selected. Please select at least one contract to ${command}.`,
    );
    process.exit(1);
  }

  if (options.dryRun) {
    info("Dry run, skipping deployment");
    process.exit(0);
  }

  const soliditySDKPackage = "@thirdweb-dev/contracts";
  let usesSoliditySDK = false;

  if (selectedRouter.name === "thirdweb-router") {
    const deployArgs: TWRouterParams = {
      extensionRegistry: EXTENSION_REGISTRY_ADDRESS,
      extensionNames: selectedContracts.map((c) => c.name),
    };

    const outputDeployArgs = JSON.stringify(deployArgs, undefined, 2);
    writeFileSync("./deployArgs.json", outputDeployArgs, "utf-8");
    info(
      "Deployment parameters written to deployArgs.json in your project directory",
    );
  } else {
    const deployArgs: RouterParams = await formatToExtensions(
      selectedContracts,
    );

    const outputDeployArgs = JSON.stringify(deployArgs, undefined, 2);
    writeFileSync("./deployArgs.json", outputDeployArgs, "utf-8");
    info(
      "Deployment parameters written to deployArgs.json in your project directory",
    );
  }

  const loader = spinner("Uploading contract data...");

  try {
    // Upload contract sources.
    for (let i = 0; i < selectedContracts.length; i++) {
      const contract = selectedContracts[i];
      if (contract.sources) {
        // upload sources in batches to avoid getting rate limited (needs to be single uploads)
        const batchSize = 3;
        for (let j = 0; j < contract.sources.length; j = j + batchSize) {
          const batch = contract.sources.slice(j, j + batchSize);
          logger.debug(`Uploading Sources:\n${batch.join("\n")}\n`);
          await Promise.all(
            batch.map(async (c) => {
              const file = readFileSync(c, "utf-8");
              if (file.includes(soliditySDKPackage)) {
                usesSoliditySDK = true;
              }
              return await storage.upload(file, {
                uploadWithoutDirectory: true,
              });
            }),
          );
        }
      }
    }

    // Upload build output metadatas (need to be single uploads)
    const metadataURIs = await Promise.all(
      selectedContracts.map(async (c) => {
        logger.debug(`Uploading ${c.name}...`);

        return await storage.upload(JSON.parse(JSON.stringify(c.metadata)), {
          uploadWithoutDirectory: true,
        });
      }),
    );

    // Upload batch all bytecodes
    const bytecodes = selectedContracts.map((c) => c.bytecode);
    const bytecodeURIs = await storage.uploadBatch(bytecodes);

    let combinedContents = [];
    if (options.dynamic) {
      const analytics = {
        command,
        contract_name: selectedRouter.name,
        cli_version: cliVersion,
        project_type: projectType,
        from_ci: options.ci || false,
        uses_contract_extensions: usesSoliditySDK,
      };

      combinedContents.push({
        name: selectedRouter.name,
        metadataUri: selectedRouter.metadataUri,
        bytecodeUri: selectedRouter.bytecodeUri,
        analytics,
      });
    } else {
      combinedContents = selectedContracts.map((c, i) => {
        // attach analytics blob to metadata
        const analytics = {
          command,
          contract_name: c.name,
          cli_version: cliVersion,
          project_type: projectType,
          from_ci: options.ci || false,
          uses_contract_extensions: usesSoliditySDK,
        };
        return {
          name: c.name,
          metadataUri: metadataURIs[i],
          bytecodeUri: bytecodeURIs[i],
          analytics,
        };
      });
    }

    let combinedURIs: string[] = [];
    if (combinedContents.length === 1) {
      // use upload single if only one contract to get a clean IPFS hash
      const metadataUri = await storage.upload(combinedContents[0], {
        uploadWithoutDirectory: true,
      });
      combinedURIs.push(metadataUri);
    } else {
      // otherwise upload batch
      combinedURIs = await storage.uploadBatch(combinedContents);
    }

    loader.succeed("Upload successful");

    return getUrl(combinedURIs, command);
  } catch (e) {
    loader.fail("Error uploading metadata");
    throw e;
  }
}

export function getUrl(hashes: string[], command: string) {
  let url;
  if (hashes.length === 1) {
    url = new URL(
      THIRDWEB_URL +
        `/contracts/${command}/` +
        encodeURIComponent(hashes[0].replace("ipfs://", "")),
    );
  } else {
    url = new URL(THIRDWEB_URL + "/contracts/" + command);
    for (let hash of hashes) {
      url.searchParams.append("ipfs", hash.replace("ipfs://", ""));
    }
  }
  return url;
}

async function formatToExtensions(contracts: ContractPayload[]): Promise<{
  extensions: Extension[];
  extensionDeployArgs: ExtensionDeployArgs[];
}> {
  const storage = new ThirdwebStorage();
  const extensions: Extension[] = [];
  const extensionDeployArgs: ExtensionDeployArgs[] = [];

  for (const contract of contracts) {
    // Prepare extension metadata.
    let metadata: ExtensionMetadata = {
      name: contract.name,
      metadataURI: await getMetadataURIForExtension(contract, storage),
      implementation: ethers.constants.AddressZero,
    };

    // Get extension ABI.
    const abi: Parameters<typeof detectFeatures>[0] = JSON.parse(
      contract.metadata,
    )["output"]["abi"];

    // Format ABI as `ExtensionFunction[]`.
    const extensionInterface = new ethers.utils.Interface(abi);
    const functions: ExtensionFunction[] = [];

    const fragments = extensionInterface.functions;
    for (const fnSignature of Object.keys(fragments)) {
      functions.push({
        functionSelector: extensionInterface.getSighash(fragments[fnSignature]),
        functionSignature: fnSignature,
      });
    }

    extensions.push({
      metadata,
      functions,
    });
    extensionDeployArgs.push({
      name: contract.name,
      amount: 0,
      salt: ethers.utils.keccak256(ethers.utils.toUtf8Bytes(contract.name)),
      bytecode: contract.bytecode,
    });
  }

  return { extensions, extensionDeployArgs };
}

async function getMetadataURIForExtension(
  contract: ContractPayload,
  storage: ThirdwebStorage,
): Promise<string> {
  return await storage.upload(JSON.parse(JSON.stringify(contract.metadata)), {
    uploadWithoutDirectory: true,
  });
}<|MERGE_RESOLUTION|>--- conflicted
+++ resolved
@@ -112,9 +112,6 @@
     process.exit(1);
   }
 
-<<<<<<< HEAD
-  let selectedContracts: ContractPayload[];
-=======
   let selectedRouter: PreDeployedRouter = {
     name: "",
     metadataUri: "",
@@ -145,7 +142,6 @@
   }
 
   let selectedContracts: ContractPayload[] = [];
->>>>>>> 7a420889
   if (compiledResult.contracts.length === 1) {
     selectedContracts = [compiledResult.contracts[0]];
     info(
