--- conflicted
+++ resolved
@@ -7,15 +7,7 @@
 pragma solidity ^0.8.0;
 
 library ${name}Storage {
-<<<<<<< HEAD
-  bytes32 public constant ${camelToSnakeCase(
-    name,
-  ).toUpperCase()}_STORAGE_POSITION = keccak256("${camelToDotCase(
-    name,
-  )}.storage");
-=======
   bytes32 public constant ${snakeCaseName}_STORAGE_POSITION = keccak256("${dotCaseName}.storage");
->>>>>>> 7a420889
 
   // Define your contract's state inside the Data struct.
   struct Data {
@@ -59,21 +51,8 @@
 }
 
 function camelToSnakeCase(text: string): string {
-<<<<<<< HEAD
-  return text
-    .replace(/(.)([A-Z][a-z]+)/, "$1_$2")
-    .replace(/([a-z0-9])([A-Z])/, "$1_$2")
-    .toLowerCase();
-}
-function camelToDotCase(text: string): string {
-  return text
-    .replace(/(.)([A-Z][a-z]+)/, "$1.$2")
-    .replace(/([a-z0-9])([A-Z])/, "$1.$2")
-    .toLowerCase();
-=======
   return camelToSymbolCase(text, "_");
 }
 function camelToDotCase(text: string): string {
   return camelToSymbolCase(text, ".");
->>>>>>> 7a420889
 }