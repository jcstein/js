--- conflicted
+++ resolved
@@ -1,17 +1,9 @@
 import { resolveAddress } from "../common/ens";
 import { getCompositePluginABI } from "../common/plugin";
 import { SmartContract } from "../contracts/smart-contract";
-<<<<<<< HEAD
 import { NetworkInput } from "../core";
-import { getSignerAndProvider } from "../core/classes/rpc-connection-handler";
-import { AbiSchema, SDKOptions } from "../schema";
-=======
-import { NetworkInput } from "../core/types";
-import { AddressOrEns } from "../schema";
-import { AbiSchema } from "../schema/contracts/custom";
-import { SDKOptions } from "../schema/sdk-options";
+import { AddressOrEns, AbiSchema, SDKOptions } from "../schema";
 import { getSignerAndProvider } from "./getSignerAndProvider";
->>>>>>> 7a420889
 import {
   cacheContract,
   getCachedContract,
