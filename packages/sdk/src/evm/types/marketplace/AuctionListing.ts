--- conflicted
+++ resolved
@@ -1,10 +1,6 @@
 import { NFTMetadata } from "../../../core/schema/nft";
-<<<<<<< HEAD
 import { ListingType } from "../../enums";
-=======
-import { ListingType } from "../../enums/marketplace";
 import { AddressOrEns } from "../../schema";
->>>>>>> 7a420889
 import { CurrencyValue } from "../currency";
 import { BigNumber, BigNumberish } from "ethers";
 
