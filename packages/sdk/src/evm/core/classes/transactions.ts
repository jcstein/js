--- conflicted
+++ resolved
@@ -1,15 +1,8 @@
 import {
   fetchContractMetadataFromAddress,
   fetchSourceFilesFromMetadata,
-<<<<<<< HEAD
-  TransactionError,
-  parseRevertReason,
 } from "../../common";
-import { getPolygonGasPriorityFee } from "../../common/gas-price";
-=======
-} from "../../common/metadata-resolver";
 import { isRouterContract } from "../../common/plugin";
->>>>>>> 7a420889
 import { defaultGaslessSendFunction } from "../../common/transactions";
 import { isBrowser } from "../../common/utils";
 import { ChainId } from "../../constants";
