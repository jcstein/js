--- conflicted
+++ resolved
@@ -3,14 +3,12 @@
   AuctionHasNotEndedError,
   ListingNotFoundError,
   WrongListingTypeError,
-} from "../../common";
-import {
   cleanCurrencyAddress,
   fetchCurrencyMetadata,
   fetchCurrencyValue,
   normalizePriceValue,
   setErc20Allowance,
-} from "../../common/currency";
+} from "../../common";
 import { resolveAddress } from "../../common/ens";
 import {
   handleTokenApproval,
@@ -27,13 +25,8 @@
   AuctionListing,
   NewAuctionListing,
   Offer,
-<<<<<<< HEAD
 } from "../../types";
-import { TransactionResult, TransactionResultWithId } from "../types";
-=======
-} from "../../types/marketplace";
 import { TransactionResultWithId } from "../types";
->>>>>>> 7a420889
 import { ContractEncoder } from "./contract-encoder";
 import { ContractWrapper } from "./contract-wrapper";
 import { Transaction } from "./transactions";
