--- conflicted
+++ resolved
@@ -5,12 +5,8 @@
   detectContractFeature,
   fetchCurrencyMetadata,
   fetchCurrencyValue,
-<<<<<<< HEAD
 } from "../../common";
-=======
-} from "../../common/currency";
 import { resolveAddress } from "../../common/ens";
->>>>>>> 7a420889
 import { buildTransactionFunction } from "../../common/transactions";
 import {
   FEATURE_TOKEN,
