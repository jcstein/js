--- conflicted
+++ resolved
@@ -1,12 +1,7 @@
 import { TransactionResult } from "..";
-<<<<<<< HEAD
-import { SDKOptions } from "../../schema";
-=======
 import { resolveAddress } from "../../common/ens";
 import { buildTransactionFunction } from "../../common/transactions";
-import { AddressOrEns } from "../../schema";
-import { SDKOptions } from "../../schema/sdk-options";
->>>>>>> 7a420889
+import { AddressOrEns, SDKOptions } from "../../schema";
 import { NetworkInput } from "../types";
 import { ContractWrapper } from "./contract-wrapper";
 import { Transaction } from "./transactions";
