import {
  TransactionError,
  extractFunctionsFromAbi,
  fetchContractMetadataFromAddress,
  fetchSourceFilesFromMetadata,
  parseRevertReason,
} from "../../common";
import {
  BiconomyForwarderAbi,
  ChainAwareForwardRequest,
  ForwardRequest,
  getAndIncrementNonce,
} from "../../common/forwarder";
import { getPolygonGasPriorityFee } from "../../common/gas-price";
import { signEIP2612Permit } from "../../common/permit";
import { signTypedDataInternal } from "../../common/sign";
import { isBrowser } from "../../common/utils";
<<<<<<< HEAD
import {
  CONTRACT_ADDRESSES,
  ChainId,
  getContractAddressByChainId,
  EventType,
} from "../../constants";
import {
  AbiSchema,
  CallOverrideSchema,
  ContractSource,
  SDKOptions,
} from "../../schema";
=======
import { CONTRACT_ADDRESSES, ChainId } from "../../constants";
import { getContractAddressByChainId } from "../../constants/addresses";
import { EventType } from "../../constants/events";
import { Address, CallOverrideSchema } from "../../schema";
import { AbiSchema, ContractSource } from "../../schema/contracts/custom";
import { SDKOptions } from "../../schema/sdk-options";
>>>>>>> 7a420889
import {
  ForwardRequestMessage,
  GaslessTransaction,
  NetworkInput,
  PermitRequestMessage,
} from "../types";
import { RPCConnectionHandler } from "./rpc-connection-handler";
import ForwarderABI from "@thirdweb-dev/contracts-js/dist/abis/Forwarder.json";
import { ThirdwebStorage } from "@thirdweb-dev/storage";
import fetch from "cross-fetch";
import {
  BaseContract,
  BigNumber,
  BytesLike,
  CallOverrides,
  Contract,
  ContractInterface,
  ContractTransaction,
  ethers,
  providers,
} from "ethers";
import { ConnectionInfo } from "ethers/lib/utils.js";
import invariant from "tiny-invariant";

/**
 * @internal
 */
export class ContractWrapper<
  TContract extends BaseContract,
> extends RPCConnectionHandler {
  // TODO: In another PR, make this storage private, and have extending classes pass
  // down storage to be stored in contract wrapper.
  #storage: ThirdwebStorage;
  private isValidContract = false;
  private customOverrides: () => CallOverrides = () => ({});
  /**
   * @internal
   */
  public writeContract;
  public readContract;
  public abi;

  constructor(
    network: NetworkInput,
    contractAddress: string,
    contractAbi: ContractInterface,
    options: SDKOptions,
  ) {
    super(network, options);
    this.abi = contractAbi;
    // set up the contract
    this.writeContract = new Contract(
      contractAddress,
      contractAbi,
      this.getSignerOrProvider(),
    ) as TContract;
    // setup the read only contract
    this.readContract = this.writeContract.connect(
      this.getProvider(),
    ) as TContract;
    this.#storage = new ThirdwebStorage();
  }

  public override updateSignerOrProvider(network: NetworkInput): void {
    // update the underlying base class
    super.updateSignerOrProvider(network);
    // re-connect the contract with the new signer / provider
    this.writeContract = this.writeContract.connect(
      this.getSignerOrProvider(),
    ) as TContract;
    // setup the read only contract
    this.readContract = this.writeContract.connect(
      this.getProvider(),
    ) as TContract;
  }

  /**
   * @internal
   */
  public async getChainID(): Promise<number> {
    const provider = this.getProvider();
    const { chainId } = await provider.getNetwork();
    return chainId;
  }
  /**
   * @internal
   */
  public async getSignerAddress(): Promise<Address> {
    const signer = this.getSigner();
    if (!signer) {
      throw new Error(
        "This action requires a connected wallet to sign the transaction. Please pass a valid signer to the SDK.",
      );
    }
    return await signer.getAddress();
  }

  /**
   * @internal
   */
  public callStatic() {
    return this.writeContract.callStatic;
  }

  /**
   * @internal
   */
  public async getCallOverrides(): Promise<CallOverrides> {
    if (isBrowser()) {
      // When running in the browser, let the wallet suggest gas estimates
      // this means that the gas speed preferences set in the SDK options are ignored in a browser context
      // but it also allows users to select their own gas speed prefs per tx from their wallet directly
      return {};
    }
    const feeData = await this.getProvider().getFeeData();
    const supports1559 = feeData.maxFeePerGas && feeData.maxPriorityFeePerGas;
    if (supports1559) {
      const chainId = await this.getChainID();
      const block = await this.getProvider().getBlock("latest");
      const baseBlockFee =
        block && block.baseFeePerGas
          ? block.baseFeePerGas
          : ethers.utils.parseUnits("1", "gwei");
      let defaultPriorityFee: BigNumber;
      if (chainId === ChainId.Mumbai || chainId === ChainId.Polygon) {
        // for polygon, get fee data from gas station
        defaultPriorityFee = await getPolygonGasPriorityFee(chainId);
      } else {
        // otherwise get it from ethers
        defaultPriorityFee = BigNumber.from(feeData.maxPriorityFeePerGas);
      }
      // then add additional fee based on user preferences
      const maxPriorityFeePerGas =
        this.getPreferredPriorityFee(defaultPriorityFee);
      // See: https://eips.ethereum.org/EIPS/eip-1559 for formula
      const baseMaxFeePerGas = baseBlockFee.mul(2);
      const maxFeePerGas = baseMaxFeePerGas.add(maxPriorityFeePerGas);
      return {
        maxFeePerGas,
        maxPriorityFeePerGas,
      };
    } else {
      return {
        gasPrice: await this.getPreferredGasPrice(),
      };
    }
  }

  /**
   * Calculates the priority fee per gas according to user preferences
   * @param defaultPriorityFeePerGas - the base priority fee
   */
  private getPreferredPriorityFee(
    defaultPriorityFeePerGas: BigNumber,
  ): BigNumber {
    const speed = this.options.gasSettings.speed;
    const maxGasPrice = this.options.gasSettings.maxPriceInGwei;
    let extraTip;
    switch (speed) {
      case "standard":
        extraTip = BigNumber.from(0); // default is 2.5 gwei for ETH, 31 gwei for polygon
        break;
      case "fast":
        extraTip = defaultPriorityFeePerGas.div(100).mul(5); // + 5% - 2.625 gwei / 32.5 gwei
        break;
      case "fastest":
        extraTip = defaultPriorityFeePerGas.div(100).mul(10); // + 10% - 2.75 gwei / 34.1 gwei
        break;
    }
    let txGasPrice = defaultPriorityFeePerGas.add(extraTip);
    const max = ethers.utils.parseUnits(maxGasPrice.toString(), "gwei"); // no more than max gas setting
    const min = ethers.utils.parseUnits("2.5", "gwei"); // no less than 2.5 gwei
    if (txGasPrice.gt(max)) {
      txGasPrice = max;
    }
    if (txGasPrice.lt(min)) {
      txGasPrice = min;
    }
    return txGasPrice;
  }

  /**
   * Calculates the gas price for transactions according to user preferences
   */
  public async getPreferredGasPrice(): Promise<BigNumber> {
    const gasPrice = await this.getProvider().getGasPrice();
    const speed = this.options.gasSettings.speed;
    const maxGasPrice = this.options.gasSettings.maxPriceInGwei;
    let txGasPrice = gasPrice;
    let extraTip;
    switch (speed) {
      case "standard":
        extraTip = BigNumber.from(1); // min 1 wei
        break;
      case "fast":
        extraTip = gasPrice.div(100).mul(5); // + 5%
        break;
      case "fastest":
        extraTip = gasPrice.div(100).mul(10); // + 10%
        break;
    }
    txGasPrice = txGasPrice.add(extraTip);
    const max = ethers.utils.parseUnits(maxGasPrice.toString(), "gwei");
    if (txGasPrice.gt(max)) {
      txGasPrice = max;
    }
    return txGasPrice;
  }

  /**
   * @internal
   */
  private emitTransactionEvent(
    status: "submitted" | "completed",
    transactionHash: string,
  ) {
    this.emit(EventType.Transaction, {
      status,
      transactionHash,
    });
  }

  /**
   * @internal
   */
  public async multiCall(
    encoded: string[],
  ): Promise<providers.TransactionReceipt> {
    return this.sendTransaction("multicall", [encoded]);
  }

  /**
   * @internal
   */
  public async estimateGas(
    fn: keyof TContract["functions"],
    args: any[],
  ): Promise<BigNumber> {
    return this.writeContract.estimateGas[fn as string](...args);
  }

  /**
   * @internal
   */
  public withTransactionOverride(hook: () => CallOverrides) {
    this.customOverrides = hook;
  }

  /**
   * @internal
   */
  public async call(
    functionName: string,
    ...args: unknown[] | [...unknown[], CallOverrides]
  ): Promise<any> {
    // parse last arg as tx options if present
    let txOptions: CallOverrides | undefined;
    try {
      if (args.length > 0 && typeof args[args.length - 1] === "object") {
        const last = args[args.length - 1];
        txOptions = await CallOverrideSchema.parseAsync(last);
        // if call overrides found, remove it from args array
        args = args.slice(0, args.length - 1);
      }
    } catch (e) {
      // no-op
    }

    const functions = extractFunctionsFromAbi(AbiSchema.parse(this.abi)).filter(
      (f) => f.name === functionName,
    );

    if (!functions.length) {
      throw new Error(
        `Function "${functionName}" not found in contract. Check your dashboard for the list of functions available`,
      );
    }
    const fn = functions.find(
      (f) => f.name === functionName && f.inputs.length === args.length,
    );

    // TODO extract this and re-use for deploy function to check constructor args
    if (!fn) {
      throw new Error(
        `Function "${functionName}" requires ${functions[0].inputs.length} arguments, but ${args.length} were provided.\nExpected function signature: ${functions[0].signature}`,
      );
    }

    const ethersFnName = `${functionName}(${fn.inputs
      .map((i) => i.type)
      .join()})`;

    // check if the function exists on the contract, otherwise use the name passed in
    const fnName =
      ethersFnName in this.readContract.functions ? ethersFnName : functionName;

    // TODO validate each argument
    if (fn.stateMutability === "view" || fn.stateMutability === "pure") {
      // read function
      return (this.readContract as any)[fnName](...args);
    } else {
      // write function
      const receipt = await this.sendTransaction(fnName, args, txOptions);
      return {
        receipt,
      };
    }
  }

  /**
   * @internal
   */
  public async sendTransaction(
    fn: keyof TContract["functions"] | (string & {}),
    args: any[],
    callOverrides?: CallOverrides,
  ): Promise<providers.TransactionReceipt> {
    if (!callOverrides) {
      callOverrides = await this.getCallOverrides();
    }
    // if a custom override is set, merge our override with the custom one
    callOverrides = {
      ...callOverrides,
      ...this.customOverrides(),
    };
    // clear up the override (single use)
    this.customOverrides = () => ({});
    if (
      this.options?.gasless &&
      ("openzeppelin" in this.options.gasless ||
        "biconomy" in this.options.gasless)
    ) {
      if (fn === "multicall" && Array.isArray(args[0]) && args[0].length > 0) {
        const from = await this.getSignerAddress();
        args[0] = args[0].map((tx: any) =>
          ethers.utils.solidityPack(["bytes", "address"], [tx, from]),
        );
      }

      const provider = this.getProvider();
      const txHash = await this.sendGaslessTransaction(fn, args, callOverrides);
      this.emitTransactionEvent("submitted", txHash);
      const receipt = await provider.waitForTransaction(txHash);
      this.emitTransactionEvent("completed", txHash);
      return receipt;
    } else {
      // one time verification that this is a valid contract (to avoid sending funds to wrong addresses)
      if (!this.isValidContract) {
        const code = await this.getProvider().getCode(
          this.readContract.address,
        );
        this.isValidContract = code !== "0x";
        if (!this.isValidContract) {
          throw new Error(
            "The address you're trying to send a transaction to is not a smart contract. Make sure you are on the correct network and the contract address is correct",
          );
        }
      }
      const tx = await this.sendTransactionByFunction(
        fn as keyof TContract["functions"],
        args,
        callOverrides,
      );
      this.emitTransactionEvent("submitted", tx.hash);

      // tx.wait() can fail so we need to wrap it with a catch
      let receipt;
      try {
        receipt = await tx.wait();
      } catch (err) {
        try {
          // If tx.wait() fails, it just gives us a generic "transaction failed"
          // error. So instead, we need to call static to get an informative error message
          await this.writeContract.callStatic[fn as string](
            ...args,
            ...(callOverrides.value ? [{ value: callOverrides.value }] : []),
          );
        } catch (staticErr: any) {
          throw await this.formatError(staticErr, fn, args, callOverrides);
        }

        throw await this.formatError(err, fn, args, callOverrides);
      }

      this.emitTransactionEvent("completed", tx.hash);
      return receipt;
    }
  }

  /**
   * @internal
   */
  public async sendTransactionByFunction(
    fn: keyof TContract["functions"],
    args: any[],
    callOverrides: CallOverrides,
  ): Promise<ContractTransaction> {
    const func: ethers.ContractFunction = (this.writeContract.functions as any)[
      fn
    ];
    if (!func) {
      throw new Error(`invalid function: "${fn.toString()}"`);
    }

    // First, if no gasLimit is passed, call estimate gas ourselves
    if (!callOverrides.gasLimit) {
      try {
        callOverrides.gasLimit = await this.writeContract.estimateGas[
          fn as string
        ](...args, callOverrides);
      } catch (e) {
        // If gas estimation fails, we'll call static to get a better error message
        try {
          await this.writeContract.callStatic[fn as string](
            ...args,
            ...(callOverrides.value ? [{ value: callOverrides.value }] : []),
          );
        } catch (err: any) {
          throw await this.formatError(err, fn, args, callOverrides);
        }
      }
    }

    // Now there should be no gas estimate errors
    try {
      return await func(...args, callOverrides);
    } catch (err) {
      const from = await (callOverrides.from || this.getSignerAddress());
      const value = await (callOverrides.value ? callOverrides.value : 0);
      const balance = await this.getProvider().getBalance(from);

      if (balance.eq(0) || (value && balance.lt(value))) {
        throw await this.formatError(
          new Error(
            "You have insufficient funds in your account to execute this transaction.",
          ),
          fn,
          args,
          callOverrides,
        );
      }

      throw await this.formatError(err, fn, args, callOverrides);
    }
  }

  private async formatError(
    error: any,
    fn: keyof TContract["functions"],
    args: any[],
    callOverrides: CallOverrides,
  ) {
    const provider = this.getProvider() as ethers.providers.Provider & {
      connection?: ConnectionInfo;
    };

    // Get metadata for transaction to populate into error
    const network = await provider.getNetwork();
    const from = await (callOverrides.from || this.getSignerAddress());
    const to = this.readContract.address;
    const data = this.readContract.interface.encodeFunctionData(
      fn as string,
      args,
    );
    const value = BigNumber.from(callOverrides.value || 0);
    const rpcUrl = provider.connection?.url;

    // Render function signature with arguments filled in
    const functionSignature = this.readContract.interface.getFunction(
      fn as string,
    );
    const methodArgs = args.map((arg) => {
      if (JSON.stringify(arg).length <= 80) {
        return JSON.stringify(arg);
      }
      return JSON.stringify(arg, undefined, 2);
    });
    const joinedArgs =
      methodArgs.join(", ").length <= 80
        ? methodArgs.join(", ")
        : "\n" +
          methodArgs
            .map((arg) => "  " + arg.split("\n").join("\n  "))
            .join(",\n") +
          "\n";
    const method = `${functionSignature.name}(${joinedArgs})`;
    const hash =
      error.transactionHash ||
      error.transaction?.hash ||
      error.receipt?.transactionHash;

    // Parse the revert reason from the error
    const reason = parseRevertReason(error);

    // Get contract sources for stack trace
    let sources: ContractSource[] | undefined = undefined;
    let contractName: string | undefined = undefined;
    try {
      const metadata = await fetchContractMetadataFromAddress(
        this.readContract.address,
        this.getProvider(),
        this.#storage,
      );

      if (metadata.name) {
        contractName = metadata.name;
      }

      if (metadata.metadata.sources) {
        sources = await fetchSourceFilesFromMetadata(metadata, this.#storage);
      }
    } catch (err) {
      // no-op
    }

    return new TransactionError({
      reason,
      from,
      to,
      method,
      data,
      network,
      rpcUrl,
      value,
      hash,
      contractName,
      sources,
    });
  }

  /**
   * @internal
   */
  private async sendGaslessTransaction(
    fn: keyof TContract["functions"],
    args: any[] = [],
    callOverrides: CallOverrides,
  ): Promise<string> {
    const signer = this.getSigner();
    invariant(
      signer,
      "Cannot execute gasless transaction without valid signer",
    );

    const chainId = await this.getChainID();
    const from = await this.getSignerAddress();
    const to = this.writeContract.address;
    const value = callOverrides?.value || 0;

    if (BigNumber.from(value).gt(0)) {
      throw new Error(
        "Cannot send native token value with gasless transaction",
      );
    }

    const data = this.writeContract.interface.encodeFunctionData(
      fn as any,
      args as any,
    );

    let gas = BigNumber.from(0);
    try {
      const gasEstimate = await (this.readContract.estimateGas as any)[fn](
        ...args,
      );
      gas = gasEstimate.mul(2);
    } catch (e) {
      // ignore
    }

    // in some cases WalletConnect doesn't properly gives an estimate for how much gas it would actually use.
    // as a fix, we're setting it to a high arbitrary number (500k) as the gas limit that should cover for most function calls.
    if (gas.lt(100000)) {
      gas = BigNumber.from(500000);
    }

    // check for gas override in callOverrides
    if (
      callOverrides.gasLimit &&
      BigNumber.from(callOverrides.gasLimit).gt(gas)
    ) {
      gas = BigNumber.from(callOverrides.gasLimit);
    }

    const tx: GaslessTransaction = {
      from,
      to,
      data,
      chainId,
      gasLimit: gas,
      functionName: fn.toString(),
      functionArgs: args,
      callOverrides,
    };

    return await this.defaultGaslessSendFunction(tx);
  }

  public async signTypedData(
    signer: ethers.Signer,
    domain: {
      name: string;
      version: string;
      chainId: number;
      verifyingContract: string;
    },
    types: any,
    message: any,
  ): Promise<BytesLike> {
    this.emit(EventType.Signature, {
      status: "submitted",
      message,
      signature: "",
    });
    const { signature: sig } = await signTypedDataInternal(
      signer,
      domain,
      types,
      message,
    );
    this.emit(EventType.Signature, {
      status: "completed",
      message,
      signature: sig,
    });
    return sig;
  }

  public parseLogs<T = any>(eventName: string, logs?: providers.Log[]): T[] {
    if (!logs || logs.length === 0) {
      return [];
    }
    const topic = this.writeContract.interface.getEventTopic(eventName);
    const parsedLogs = logs.filter((x) => x.topics.indexOf(topic) >= 0);
    return parsedLogs.map(
      (l) => this.writeContract.interface.parseLog(l) as unknown as T,
    );
  }

  private async defaultGaslessSendFunction(
    transaction: GaslessTransaction,
  ): Promise<string> {
    if (this.options.gasless && "biconomy" in this.options.gasless) {
      return this.biconomySendFunction(transaction);
    }
    return this.defenderSendFunction(transaction);
  }

  private async biconomySendFunction(
    transaction: GaslessTransaction,
  ): Promise<string> {
    invariant(
      this.options.gasless && "biconomy" in this.options.gasless,
      "calling biconomySendFunction without biconomy",
    );
    const signer = this.getSigner();
    const provider = this.getProvider();
    invariant(signer && provider, "signer and provider must be set");

    const forwarder = new ethers.Contract(
      getContractAddressByChainId(
        transaction.chainId,
        "biconomyForwarder",
      ) as string,
      BiconomyForwarderAbi,
      provider,
    );
    const batchId = 0;
    const batchNonce = await getAndIncrementNonce(forwarder, "getNonce", [
      transaction.from,
      batchId,
    ]);

    const request = {
      from: transaction.from,
      to: transaction.to,
      token: ethers.constants.AddressZero,
      txGas: transaction.gasLimit.toNumber(),
      tokenGasPrice: "0",
      batchId,
      batchNonce: batchNonce.toNumber(),
      deadline: Math.floor(
        Date.now() / 1000 +
          ((this.options?.gasless &&
            "biconomy" in this.options.gasless &&
            this.options.gasless.biconomy?.deadlineSeconds) ||
            3600),
      ),
      data: transaction.data,
    };

    const hashToSign = ethers.utils.arrayify(
      ethers.utils.solidityKeccak256(
        [
          "address",
          "address",
          "address",
          "uint256",
          "uint256",
          "uint256",
          "uint256",
          "uint256",
          "bytes32",
        ],
        [
          request.from,
          request.to,
          request.token,
          request.txGas,
          request.tokenGasPrice,
          request.batchId,
          request.batchNonce,
          request.deadline,
          ethers.utils.keccak256(request.data),
        ],
      ),
    );

    this.emit(EventType.Signature, {
      status: "submitted",
      message: hashToSign,
      signature: "",
    });
    const signature = await signer.signMessage(hashToSign);
    this.emit(EventType.Signature, {
      status: "completed",
      message: hashToSign,
      signature,
    });
    const response = await fetch(
      "https://api.biconomy.io/api/v2/meta-tx/native",
      {
        method: "POST",
        body: JSON.stringify({
          from: transaction.from,
          apiId: this.options.gasless.biconomy.apiId,
          params: [request, signature],
          to: transaction.to,
          gasLimit: transaction.gasLimit.toHexString(),
        }),
        headers: {
          "x-api-key": this.options.gasless.biconomy.apiKey,
          "Content-Type": "application/json;charset=utf-8",
        },
      },
    );

    if (response.ok) {
      const resp = await response.json();
      if (!resp.txHash) {
        throw new Error(`relay transaction failed: ${resp.log}`);
      }
      return resp.txHash;
    }
    throw new Error(
      `relay transaction failed with status: ${response.status} (${response.statusText})`,
    );
  }

  private async defenderSendFunction(
    transaction: GaslessTransaction,
  ): Promise<string> {
    invariant(
      this.options.gasless && "openzeppelin" in this.options.gasless,
      "calling openzeppelin gasless transaction without openzeppelin config in the SDK options",
    );
    const signer = this.getSigner();
    const provider = this.getProvider();
    invariant(signer, "provider is not set");
    invariant(provider, "provider is not set");
    const forwarderAddress =
      this.options.gasless.openzeppelin.relayerForwarderAddress ||
      (this.options.gasless.openzeppelin.useEOAForwarder
        ? CONTRACT_ADDRESSES[
            transaction.chainId as keyof typeof CONTRACT_ADDRESSES
          ].openzeppelinForwarderEOA
        : CONTRACT_ADDRESSES[
            transaction.chainId as keyof typeof CONTRACT_ADDRESSES
          ].openzeppelinForwarder);

    const forwarder = new Contract(forwarderAddress, ForwarderABI, provider);
    const nonce = await getAndIncrementNonce(forwarder, "getNonce", [
      transaction.from,
    ]);
    let domain;
    let types;
    let message: ForwardRequestMessage | PermitRequestMessage;
    if (this.options.gasless.experimentalChainlessSupport) {
      domain = {
        name: "GSNv2 Forwarder",
        version: "0.0.1",
        verifyingContract: forwarderAddress,
      };
      types = {
        ForwardRequest: ChainAwareForwardRequest,
      };
      message = {
        from: transaction.from,
        to: transaction.to,
        value: BigNumber.from(0).toString(),
        gas: BigNumber.from(transaction.gasLimit).toString(),
        nonce: BigNumber.from(nonce).toString(),
        data: transaction.data,
        chainid: BigNumber.from(transaction.chainId).toString(),
      };
    } else {
      domain = {
        name: "GSNv2 Forwarder",
        version: "0.0.1",
        chainId: transaction.chainId,
        verifyingContract: forwarderAddress,
      };
      types = {
        ForwardRequest,
      };
      message = {
        from: transaction.from,
        to: transaction.to,
        value: BigNumber.from(0).toString(),
        gas: BigNumber.from(transaction.gasLimit).toString(),
        nonce: BigNumber.from(nonce).toString(),
        data: transaction.data,
      };
    }

    let signature: BytesLike;

    this.emit(EventType.Signature, {
      status: "submitted",
      message,
      signature: "",
    });

    // if the executing function is "approve" and matches with erc20 approve signature
    // and if the token supports permit, then we use permit for gasless instead of approve.
    if (
      transaction.functionName === "approve" &&
      transaction.functionArgs.length === 2
    ) {
      const spender = transaction.functionArgs[0];
      const amount = transaction.functionArgs[1];
      // TODO: support DAI permit by signDAIPermit
      const { message: permit, signature: sig } = await signEIP2612Permit(
        signer,
        this.writeContract.address,
        transaction.from,
        spender,
        amount,
      );

      const { r, s, v } = ethers.utils.splitSignature(sig);

      message = {
        to: this.readContract.address,
        owner: permit.owner,
        spender: permit.spender,
        value: BigNumber.from(permit.value).toString(),
        nonce: BigNumber.from(permit.nonce).toString(),
        deadline: BigNumber.from(permit.deadline).toString(),
        r,
        s,
        v,
      };
      signature = sig;
    } else {
      const { signature: sig } = await signTypedDataInternal(
        signer,
        domain,
        types,
        message,
      );
      signature = sig;
    }

    let messageType = "forward";

    // if has owner property then it's permit :)
    if ((message as PermitRequestMessage)?.owner) {
      messageType = "permit";
    }

    const body = JSON.stringify({
      request: message,
      signature,
      forwarderAddress,
      type: messageType,
    });

    this.emit(EventType.Signature, {
      status: "completed",
      message,
      signature,
    });

    const response = await fetch(this.options.gasless.openzeppelin.relayerUrl, {
      method: "POST",
      body,
    });
    if (response.ok) {
      const resp = await response.json();
      if (!resp.result) {
        throw new Error(`Relay transaction failed: ${resp.message}`);
      }
      const result = JSON.parse(resp.result);
      return result.txHash;
    }
    throw new Error(
      `relay transaction failed with status: ${response.status} (${response.statusText})`,
    );
  }
}<|MERGE_RESOLUTION|>--- conflicted
+++ resolved
@@ -15,7 +15,6 @@
 import { signEIP2612Permit } from "../../common/permit";
 import { signTypedDataInternal } from "../../common/sign";
 import { isBrowser } from "../../common/utils";
-<<<<<<< HEAD
 import {
   CONTRACT_ADDRESSES,
   ChainId,
@@ -23,19 +22,12 @@
   EventType,
 } from "../../constants";
 import {
+  Address,
+  CallOverrideSchema,
   AbiSchema,
-  CallOverrideSchema,
   ContractSource,
   SDKOptions,
 } from "../../schema";
-=======
-import { CONTRACT_ADDRESSES, ChainId } from "../../constants";
-import { getContractAddressByChainId } from "../../constants/addresses";
-import { EventType } from "../../constants/events";
-import { Address, CallOverrideSchema } from "../../schema";
-import { AbiSchema, ContractSource } from "../../schema/contracts/custom";
-import { SDKOptions } from "../../schema/sdk-options";
->>>>>>> 7a420889
 import {
   ForwardRequestMessage,
   GaslessTransaction,
