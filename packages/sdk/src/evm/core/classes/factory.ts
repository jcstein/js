import { getDeployArguments } from "../../common/deploy";
import { buildTransactionFunction } from "../../common/transactions";
import {
  getApprovedImplementation,
  getDefaultTrustedForwarders,
} from "../../constants";
import {
  EditionDropInitializer,
  EditionInitializer,
  getContractName,
  MarketplaceInitializer,
  MarketplaceV3Initializer,
  MultiwrapInitializer,
  NFTCollectionInitializer,
  NFTDropInitializer,
  PackInitializer,
  PREBUILT_CONTRACTS_MAP,
  SignatureDropInitializer,
  SplitInitializer,
  TokenDropInitializer,
  TokenInitializer,
  VoteInitializer,
} from "../../contracts";
<<<<<<< HEAD
import { SDKOptions } from "../../schema";
=======
import { Address } from "../../schema";
import { SDKOptions } from "../../schema/sdk-options";
>>>>>>> 7a420889
import { DeployEvents } from "../../types";
import {
  DeploySchemaForPrebuiltContractType,
  NetworkInput,
  PrebuiltContractType,
} from "../types";
import { ContractWrapper } from "./contract-wrapper";
import { Transaction } from "./transactions";
import type { TWFactory } from "@thirdweb-dev/contracts-js";
import TWFactoryAbi from "@thirdweb-dev/contracts-js/dist/abis/TWFactory.json";
import { ProxyDeployedEvent } from "@thirdweb-dev/contracts-js/dist/declarations/src/TWFactory";
import { ThirdwebStorage } from "@thirdweb-dev/storage";
import {
  BigNumber,
  constants,
  Contract,
  ContractInterface,
  ethers,
} from "ethers";
import { EventEmitter } from "eventemitter3";
import invariant from "tiny-invariant";
import { z } from "zod";

/**
 * @internal
 */
export class ContractFactory extends ContractWrapper<TWFactory> {
  private storage: ThirdwebStorage;

  // Map from contract type to version to deploy specific versions by default
  private DEFAULT_VERSION_MAP: Record<PrebuiltContractType, number> = {
    [NFTDropInitializer.contractType]: 3,
    [NFTCollectionInitializer.contractType]: 1,
    [SignatureDropInitializer.contractType]: 4,
    [MultiwrapInitializer.contractType]: 1,
    [EditionDropInitializer.contractType]: 2,
    [EditionInitializer.contractType]: 1,
    [TokenDropInitializer.contractType]: 2,
    [TokenInitializer.contractType]: 1,
    [VoteInitializer.contractType]: 1,
    [SplitInitializer.contractType]: 1,
    [MarketplaceInitializer.contractType]: 2,
    [MarketplaceV3Initializer.contractType]: 1,
    [PackInitializer.contractType]: 2,
  };

  constructor(
    factoryAddr: string,
    network: NetworkInput,
    storage: ThirdwebStorage,
    options?: SDKOptions,
  ) {
    super(network, factoryAddr, TWFactoryAbi, options);
    this.storage = storage;
  }

  deploy = buildTransactionFunction(
    async <TContractType extends PrebuiltContractType>(
      contractType: TContractType,
      contractMetadata: z.input<
        DeploySchemaForPrebuiltContractType<TContractType>
      >,
      eventEmitter: EventEmitter<DeployEvents>,
      version?: number,
    ): Promise<Transaction<Address>> => {
      const contract = PREBUILT_CONTRACTS_MAP[contractType];
      const metadata = await contract.schema.deploy.parseAsync(
        contractMetadata,
      );

      // TODO: is there any special pre-processing we need to do before uploading?
      const contractURI = await this.storage.upload(metadata);

      const implementationAddress =
        (await this.getImplementation(contract, version)) || undefined;

      if (
        !implementationAddress ||
        implementationAddress === constants.AddressZero
      ) {
        throw new Error(`No implementation found for ${contractType}`);
      }

      const ABI = await contract.getAbi(
        implementationAddress,
        this.getProvider(),
        this.storage,
      );

      const signer = this.getSigner();
      invariant(signer, "A signer is required to deploy contracts");

      const args = await getDeployArguments(
        contractType,
        metadata,
        contractURI,
        signer,
      );

      const encodedFunc = Contract.getInterface(ABI).encodeFunctionData(
        "initialize",
        args,
      );

      const blockNumber = await this.getProvider().getBlockNumber();
      const salt = ethers.utils.formatBytes32String(blockNumber.toString());

      return Transaction.fromContractWrapper({
        contractWrapper: this,
        method: "deployProxyByImplementation",
        args: [implementationAddress, encodedFunc, salt],
        parse: (receipt) => {
          const events = this.parseLogs<ProxyDeployedEvent>(
            "ProxyDeployed",
            receipt.logs,
          );
          if (events.length < 1) {
            throw new Error("No ProxyDeployed event found");
          }

          const contractAddress = events[0].args.proxy;
          eventEmitter.emit("contractDeployed", {
            status: "completed",
            contractAddress,
            transactionHash: receipt.transactionHash,
          });

          return contractAddress;
        },
      });
    },
  );

  // TODO once IContractFactory is implemented, this can be probably be moved to its own class
  deployProxyByImplementation = buildTransactionFunction(
    async (
      implementationAddress: Address,
      implementationAbi: ContractInterface,
      initializerFunction: string,
      initializerArgs: any[],
      eventEmitter: EventEmitter<DeployEvents>,
    ): Promise<Transaction<Address>> => {
      const encodedFunc = Contract.getInterface(
        implementationAbi,
      ).encodeFunctionData(initializerFunction, initializerArgs);

      const blockNumber = await this.getProvider().getBlockNumber();
      return Transaction.fromContractWrapper({
        contractWrapper: this,
        method: "deployProxyByImplementation",
        args: [
          implementationAddress,
          encodedFunc,
          ethers.utils.formatBytes32String(blockNumber.toString()),
        ],
        parse: (receipt) => {
          const events = this.parseLogs<ProxyDeployedEvent>(
            "ProxyDeployed",
            receipt.logs,
          );
          if (events.length < 1) {
            throw new Error("No ProxyDeployed event found");
          }

          const contractAddress = events[0].args.proxy;
          eventEmitter.emit("contractDeployed", {
            status: "completed",
            contractAddress,
            transactionHash: receipt.transactionHash,
          });

          return contractAddress;
        },
      });
    },
  );

  /**
   *
   * @param contractType
   * @param metadata
   * @param contractURI
   * @returns
   * @internal
   */
  public async getDeployArguments<TContractType extends PrebuiltContractType>(
    contractType: TContractType,
    metadata: z.input<DeploySchemaForPrebuiltContractType<TContractType>>,
    contractURI: string,
  ): Promise<any[]> {
    let trustedForwarders =
      contractType === PackInitializer.contractType
        ? []
        : await this.getDefaultTrustedForwarders();
    // override default forwarders if custom ones are passed in
    if (metadata.trusted_forwarders && metadata.trusted_forwarders.length > 0) {
      trustedForwarders = metadata.trusted_forwarders;
    }
    switch (contractType) {
      case NFTDropInitializer.contractType:
      case NFTCollectionInitializer.contractType:
        const erc721metadata =
          await NFTDropInitializer.schema.deploy.parseAsync(metadata);
        return [
          await this.getSignerAddress(),
          erc721metadata.name,
          erc721metadata.symbol,
          contractURI,
          trustedForwarders,
          erc721metadata.primary_sale_recipient,
          erc721metadata.fee_recipient,
          erc721metadata.seller_fee_basis_points,
          erc721metadata.platform_fee_basis_points,
          erc721metadata.platform_fee_recipient,
        ];
      case SignatureDropInitializer.contractType:
        const signatureDropmetadata =
          await SignatureDropInitializer.schema.deploy.parseAsync(metadata);
        return [
          await this.getSignerAddress(),
          signatureDropmetadata.name,
          signatureDropmetadata.symbol,
          contractURI,
          trustedForwarders,
          signatureDropmetadata.primary_sale_recipient,
          signatureDropmetadata.fee_recipient,
          signatureDropmetadata.seller_fee_basis_points,
          signatureDropmetadata.platform_fee_basis_points,
          signatureDropmetadata.platform_fee_recipient,
        ];
      case MultiwrapInitializer.contractType:
        const multiwrapMetadata =
          await MultiwrapInitializer.schema.deploy.parseAsync(metadata);
        return [
          await this.getSignerAddress(),
          multiwrapMetadata.name,
          multiwrapMetadata.symbol,
          contractURI,
          trustedForwarders,
          multiwrapMetadata.fee_recipient,
          multiwrapMetadata.seller_fee_basis_points,
        ];
      case EditionDropInitializer.contractType:
      case EditionInitializer.contractType:
        const erc1155metadata =
          await EditionDropInitializer.schema.deploy.parseAsync(metadata);
        return [
          await this.getSignerAddress(),
          erc1155metadata.name,
          erc1155metadata.symbol,
          contractURI,
          trustedForwarders,
          erc1155metadata.primary_sale_recipient,
          erc1155metadata.fee_recipient,
          erc1155metadata.seller_fee_basis_points,
          erc1155metadata.platform_fee_basis_points,
          erc1155metadata.platform_fee_recipient,
        ];
      case TokenDropInitializer.contractType:
      case TokenInitializer.contractType:
        const erc20metadata = await TokenInitializer.schema.deploy.parseAsync(
          metadata,
        );
        return [
          await this.getSignerAddress(),
          erc20metadata.name,
          erc20metadata.symbol,
          contractURI,
          trustedForwarders,
          erc20metadata.primary_sale_recipient,
          erc20metadata.platform_fee_recipient,
          erc20metadata.platform_fee_basis_points,
        ];
      case VoteInitializer.contractType:
        const voteMetadata = await VoteInitializer.schema.deploy.parseAsync(
          metadata,
        );
        return [
          voteMetadata.name,
          contractURI,
          trustedForwarders,
          voteMetadata.voting_token_address,
          voteMetadata.voting_delay_in_blocks,
          voteMetadata.voting_period_in_blocks,
          BigNumber.from(voteMetadata.proposal_token_threshold),
          voteMetadata.voting_quorum_fraction,
        ];
      case SplitInitializer.contractType:
        const splitsMetadata = await SplitInitializer.schema.deploy.parseAsync(
          metadata,
        );
        return [
          await this.getSignerAddress(),
          contractURI,
          trustedForwarders,
          splitsMetadata.recipients.map((s) => s.address),
          splitsMetadata.recipients.map((s) => BigNumber.from(s.sharesBps)),
        ];
      case MarketplaceInitializer.contractType:
        const marketplaceMetadata =
          await MarketplaceInitializer.schema.deploy.parseAsync(metadata);
        return [
          await this.getSignerAddress(),
          contractURI,
          trustedForwarders,
          marketplaceMetadata.platform_fee_recipient,
          marketplaceMetadata.platform_fee_basis_points,
        ];
      case MarketplaceV3Initializer.contractType:
        const marketplaceV3Metadata =
          await MarketplaceV3Initializer.schema.deploy.parseAsync(metadata);
        return [
          await this.getSignerAddress(),
          contractURI,
          trustedForwarders,
          marketplaceV3Metadata.platform_fee_recipient,
          marketplaceV3Metadata.platform_fee_basis_points,
        ];
      case PackInitializer.contractType:
        const packsMetadata = await PackInitializer.schema.deploy.parseAsync(
          metadata,
        );
        return [
          await this.getSignerAddress(),
          packsMetadata.name,
          packsMetadata.symbol,
          contractURI,
          trustedForwarders,
          packsMetadata.fee_recipient,
          packsMetadata.seller_fee_basis_points,
        ];
      default:
        return [];
    }
  }

  private async getDefaultTrustedForwarders(): Promise<string[]> {
    const chainId = await this.getChainID();
    return getDefaultTrustedForwarders(chainId);
  }

  private async getImplementation(
    contract: (typeof PREBUILT_CONTRACTS_MAP)[PrebuiltContractType],
    version?: number,
  ) {
    const encodedType = ethers.utils.formatBytes32String(contract.name);
    const chainId = await this.getChainID();
    const approvedImplementation = getApprovedImplementation(
      chainId,
      contract.contractType,
    );
    // return approved implementation if it exists and we're not overriding the version
    if (
      approvedImplementation &&
      approvedImplementation.length > 0 &&
      version === undefined
    ) {
      return approvedImplementation;
    }
    return this.readContract.getImplementation(
      encodedType,
      version !== undefined
        ? version
        : this.DEFAULT_VERSION_MAP[contract.contractType],
    );
  }

  public async getLatestVersion(contractType: PrebuiltContractType) {
    const name = getContractName(contractType);
    if (!name) {
      throw new Error(`Invalid contract type ${contractType}`);
    }
    const encodedType = ethers.utils.formatBytes32String(name);
    return this.readContract.currentVersion(encodedType);
  }
}<|MERGE_RESOLUTION|>--- conflicted
+++ resolved
@@ -1,5 +1,4 @@
-import { getDeployArguments } from "../../common/deploy";
-import { buildTransactionFunction } from "../../common/transactions";
+import { getDeployArguments, buildTransactionFunction } from "../../common";
 import {
   getApprovedImplementation,
   getDefaultTrustedForwarders,
@@ -21,12 +20,7 @@
   TokenInitializer,
   VoteInitializer,
 } from "../../contracts";
-<<<<<<< HEAD
-import { SDKOptions } from "../../schema";
-=======
-import { Address } from "../../schema";
-import { SDKOptions } from "../../schema/sdk-options";
->>>>>>> 7a420889
+import { Address, SDKOptions } from "../../schema";
 import { DeployEvents } from "../../types";
 import {
   DeploySchemaForPrebuiltContractType,
