--- conflicted
+++ resolved
@@ -1,12 +1,6 @@
 import { buildTransactionFunction } from "../../common/transactions";
-<<<<<<< HEAD
-import { TokenMintInput } from "../../schema";
+import { Address, AddressOrEns, TokenMintInput } from "../../schema";
 import { Amount, Currency, CurrencyValue } from "../../types";
-=======
-import { Address, AddressOrEns } from "../../schema";
-import { TokenMintInput } from "../../schema/tokens/token";
-import { Amount, Currency, CurrencyValue } from "../../types/currency";
->>>>>>> 7a420889
 import { BaseERC20, BaseSignatureMintERC20 } from "../../types/eips";
 import { UpdateableNetwork } from "../interfaces/contract";
 import { NetworkInput, TransactionResult } from "../types";
