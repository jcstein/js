import { resolveAddress } from "../../common/ens";
import { buildTransactionFunction } from "../../common/transactions";
import { FEATURE_TOKEN_BURNABLE } from "../../constants/erc20-features";
<<<<<<< HEAD
import { Amount } from "../../types";
=======
import { AddressOrEns } from "../../schema";
import { Amount } from "../../types/currency";
>>>>>>> 7a420889
import { DetectableFeature } from "../interfaces/DetectableFeature";
import { ContractWrapper } from "./contract-wrapper";
import { Erc20 } from "./erc-20";
import { Transaction } from "./transactions";
import type { IBurnableERC20 } from "@thirdweb-dev/contracts-js";

export class Erc20Burnable implements DetectableFeature {
  featureName = FEATURE_TOKEN_BURNABLE.name;

  private erc20: Erc20;
  private contractWrapper: ContractWrapper<IBurnableERC20>;

  constructor(erc20: Erc20, contractWrapper: ContractWrapper<IBurnableERC20>) {
    this.erc20 = erc20;
    this.contractWrapper = contractWrapper;
  }

  /**
   * Burn Tokens
   *
   * @remarks Burn tokens held by the connected wallet
   *
   * @example
   * ```javascript
   * // The amount of this token you want to burn
   * const amount = 1.2;
   *
   * await contract.token.burn.tokens(amount);
   * ```
   */
  tokens = buildTransactionFunction(async (amount: Amount) => {
    return Transaction.fromContractWrapper({
      contractWrapper: this.contractWrapper,
      method: "burn",
      args: [await this.erc20.normalizeAmount(amount)],
    });
  });

  /**
   * Burn Tokens
   *
   * @remarks Burn tokens held by the specified wallet
   *
   * @example
   * ```javascript
   * // Address of the wallet sending the tokens
   * const holderAddress = "{{wallet_address}}";
   *
   * // The amount of this token you want to burn
   * const amount = 1.2;
   *
   * await contract.token.burn.from(holderAddress, amount);
   * ```
   */
  from = buildTransactionFunction(
    async (holder: AddressOrEns, amount: Amount) => {
      return Transaction.fromContractWrapper({
        contractWrapper: this.contractWrapper,
        method: "burnFrom",
        args: [
          await resolveAddress(holder),
          await this.erc20.normalizeAmount(amount),
        ],
      });
    },
  );
}<|MERGE_RESOLUTION|>--- conflicted
+++ resolved
@@ -1,12 +1,8 @@
 import { resolveAddress } from "../../common/ens";
 import { buildTransactionFunction } from "../../common/transactions";
 import { FEATURE_TOKEN_BURNABLE } from "../../constants/erc20-features";
-<<<<<<< HEAD
+import { AddressOrEns } from "../../schema";
 import { Amount } from "../../types";
-=======
-import { AddressOrEns } from "../../schema";
-import { Amount } from "../../types/currency";
->>>>>>> 7a420889
 import { DetectableFeature } from "../interfaces/DetectableFeature";
 import { ContractWrapper } from "./contract-wrapper";
 import { Erc20 } from "./erc-20";
