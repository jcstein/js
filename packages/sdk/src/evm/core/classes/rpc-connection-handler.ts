--- conflicted
+++ resolved
@@ -1,17 +1,8 @@
-<<<<<<< HEAD
-import { getChainProvider, getProviderFromRpcUrl } from "../../constants";
-import { SDKOptions, SDKOptionsOutput, SDKOptionsSchema } from "../../schema";
-=======
 import {
   getSignerAndProvider,
   isSigner,
 } from "../../functions/getSignerAndProvider";
-import {
-  SDKOptions,
-  SDKOptionsOutput,
-  SDKOptionsSchema,
-} from "../../schema/sdk-options";
->>>>>>> 7a420889
+import { SDKOptions, SDKOptionsOutput, SDKOptionsSchema } from "../../schema";
 import { NetworkInput } from "../types";
 import type { Signer, providers } from "ethers";
 import EventEmitter from "eventemitter3";
