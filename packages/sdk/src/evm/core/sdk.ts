import { fetchCurrencyValue } from "../common/currency";
import { getCompositePluginABI } from "../common/plugin";
import {
  ChainOrRpc,
  getProviderForNetwork,
  getReadOnlyProvider,
  NATIVE_TOKEN_ADDRESS,
} from "../constants";
import {
  getContractTypeForRemoteName,
  PREBUILT_CONTRACTS_MAP,
} from "../contracts";
import { SmartContract } from "../contracts/smart-contract";
import { AbiSchema } from "../schema";
import { SDKOptions } from "../schema/sdk-options";
import { CurrencyValue } from "../types/index";
import type { ContractMetadata } from "./classes";
import { ContractDeployer } from "./classes/contract-deployer";
import { ContractPublisher } from "./classes/contract-publisher";
import { MultichainRegistry } from "./classes/multichain-registry";
import {
  getSignerAndProvider,
  RPCConnectionHandler,
} from "./classes/rpc-connection-handler";
import type {
  ContractForPrebuiltContractType,
  ContractType,
  NetworkOrSignerOrProvider,
  PrebuiltContractType,
  SignerOrProvider,
  ValidContractInstance,
} from "./types";
import { UserWallet } from "./wallet/UserWallet";
import IThirdwebContractABI from "@thirdweb-dev/contracts-js/dist/abis/IThirdwebContract.json";
import { ThirdwebStorage } from "@thirdweb-dev/storage";
<<<<<<< HEAD
import { Abi } from "abitype";
import {
  BaseContract,
  Contract,
  ContractInterface,
  ethers,
  Signer,
} from "ethers";
=======
import type { EVMWallet } from "@thirdweb-dev/wallets";
import { Contract, ContractInterface, ethers, Signer } from "ethers";
>>>>>>> c911d183
import invariant from "tiny-invariant";

/**
 * The main entry point for the thirdweb SDK
 * @public
 */
export class ThirdwebSDK extends RPCConnectionHandler {
  /**
   * Get an instance of the thirdweb SDK based on an AbstractWallet
   *
   * @example
   * ```javascript
   * import { ThirdwebSDK } from "@thirdweb-dev/sdk"
   *
   * const wallet = new AbstractWalletImplementation();
   * const sdk = await ThirdwebSDK.fromWallet(wallet, "mainnet");
   * ```
   *
   * @param wallet - the implementation of the AbstractWallet class to use for signing
   * @param network - the network (chain) to connect to (e.g. "mainnet", "rinkeby", "polygon", "mumbai"...) or a fully formed RPC url
   * @param options - the SDK options to use
   * @param storage - optional storage implementation to use
   * @returns an instance of the SDK
   *
   * @beta
   */
  static async fromWallet(
    wallet: EVMWallet,
    network: ChainOrRpc,
    options: SDKOptions = {},
    storage: ThirdwebStorage = new ThirdwebStorage(),
  ) {
    const signerOrProvider = getProviderForNetwork(network);
    const provider = Signer.isSigner(signerOrProvider)
      ? signerOrProvider.provider
      : typeof signerOrProvider === "string"
      ? getReadOnlyProvider(signerOrProvider)
      : signerOrProvider;

    let signer = await wallet.getSigner();

    if (!!provider) {
      signer = signer.connect(provider);
    }

    return ThirdwebSDK.fromSigner(signer, network, options, storage);
  }

  /**
   * Get an instance of the thirdweb SDK based on an existing ethers signer
   *
   * @example
   * ```javascript
   * // get a signer from somewhere (createRandom is being used purely for example purposes)
   * const signer = ethers.Wallet.createRandom();
   *
   * // get an instance of the SDK with the signer already setup
   * const sdk = ThirdwebSDK.fromSigner(signer, "mainnet");
   * ```
   *
   * @param signer - a ethers Signer to be used for transactions
   * @param network - the network (chain) to connect to (e.g. "mainnet", "rinkeby", "polygon", "mumbai"...) or a fully formed RPC url
   * @param options - the SDK options to use
   * @param storage - optional storage implementation to use
   * @returns an instance of the SDK
   *
   * @beta
   */
  static fromSigner(
    signer: Signer,
    network?: ChainOrRpc,
    options: SDKOptions = {},
    storage: ThirdwebStorage = new ThirdwebStorage(),
  ): ThirdwebSDK {
    const sdk = new ThirdwebSDK(network || signer, options, storage);
    sdk.updateSignerOrProvider(signer);
    return sdk;
  }

  /**
   * Get an instance of the thirdweb SDK based on a private key.
   *
   * @remarks
   * This should only be used for backend services or scripts, with the private key stored in a secure way.
   * **NEVER** expose your private key to the public in any way.
   *
   * @example
   * ```javascript
   * const sdk = ThirdwebSDK.fromPrivateKey("SecretPrivateKey", "mainnet");
   * ```
   *
   * @param privateKey - the private key - **DO NOT EXPOSE THIS TO THE PUBLIC**
   * @param network - the network (chain) to connect to (e.g. "mainnet", "rinkeby", "polygon", "mumbai"...) or a fully formed RPC url
   * @param options - the SDK options to use
   * @param storage - optional storage implementation to use
   * @returns an instance of the SDK
   *
   * @beta
   */
  static fromPrivateKey(
    privateKey: string,
    network: ChainOrRpc,
    options: SDKOptions = {},
    storage: ThirdwebStorage = new ThirdwebStorage(),
  ): ThirdwebSDK {
    const signerOrProvider = getProviderForNetwork(network);
    const provider = Signer.isSigner(signerOrProvider)
      ? signerOrProvider.provider
      : typeof signerOrProvider === "string"
      ? getReadOnlyProvider(signerOrProvider)
      : signerOrProvider;
    const signer = new ethers.Wallet(privateKey, provider);
    return ThirdwebSDK.fromSigner(signer, network, options, storage);
  }

  /**
   * @internal
   * the cache of contracts that we have already seen
   */
  private contractCache = new Map<string, ValidContractInstance>();
  /**
   * @internal
   * should never be accessed directly, use {@link ThirdwebSDK.getPublisher} instead
   */
  private _publisher: ContractPublisher;
  /**
   * Internal handler for uploading and downloading files
   */
  private storageHandler: ThirdwebStorage;
  /**
   * New contract deployer
   */
  public deployer: ContractDeployer;
  /**
   * The registry of deployed contracts
   */
  public multiChainRegistry: MultichainRegistry;
  /**
   * Interact with the connected wallet
   */
  public wallet: UserWallet;
  /**
   * Upload and download files from IPFS or from your own storage service
   */
  public storage: ThirdwebStorage;

  constructor(
    network: ChainOrRpc | SignerOrProvider,
    options: SDKOptions = {},
    storage: ThirdwebStorage = new ThirdwebStorage(),
  ) {
    const signerOrProvider = getProviderForNetwork(network);
    super(signerOrProvider, options);
    this.storageHandler = storage;
    this.storage = storage;
    this.wallet = new UserWallet(signerOrProvider, options);
    this.deployer = new ContractDeployer(signerOrProvider, options, storage);
    this.multiChainRegistry = new MultichainRegistry(
      signerOrProvider,
      this.storageHandler,
      this.options,
    );
    this._publisher = new ContractPublisher(
      signerOrProvider,
      this.options,
      this.storageHandler,
    );
  }

  get auth() {
    throw new Error(
      `The sdk.auth namespace has been moved to the @thirdweb-dev/auth package and is no longer available after @thirdweb-dev/sdk >= 3.7.0. 
      Please visit https://portal.thirdweb.com/auth for instructions on how to switch to using the new auth package (@thirdweb-dev/auth@3.0.0).
      
      If you still want to use the old @thirdweb-dev/auth@2.0.0 package, you can downgrade the SDK to version 3.6.0.`,
    );
  }

  /**
   * Get an instance of a NFT Drop contract
   * @param contractAddress - the address of the deployed contract
   * @deprecated
   * This method is deprecated and will be removed in a future major version. You should use {@link getContract} instead.
   * ```diff
   * - const dropContract = await sdk.getDropContract("0x1234...");
   * + const dropContract = await sdk.getContract("0x1234...", "nft-drop");
   * ```
   */
  public async getNFTDrop(contractAddress: string) {
    return await this.getContract(contractAddress, "nft-drop");
  }

  /**
   * Get an instance of a Signature Drop contract
   * @param contractAddress - the address of the deployed contract
   * @deprecated
   * This method is deprecated and will be removed in a future major version. You should use {@link getContract} instead.
   * ```diff
   * - const signatureDrop = await sdk.getSignatureDrop("0x1234...");
   * + const signatureDrop = await sdk.getContract("0x1234...", "signature-drop");
   * ```
   */
  public async getSignatureDrop(contractAddress: string) {
    return await this.getContract(contractAddress, "signature-drop");
  }

  /**
   * Get an instance of a NFT Collection Drop contract
   * @param contractAddress - the address of the deployed contract
   * @deprecated
   * This method is deprecated and will be removed in a future major version. You should use {@link getContract} instead.
   * ```diff
   * - const signatureDrop = await sdk.getNFTCollection("0x1234...");
   * + const signatureDrop = await sdk.getContract("0x1234...", "nft-collection");
   * ```
   */
  public async getNFTCollection(contractAddress: string) {
    return await this.getContract(contractAddress, "nft-collection");
  }

  /**
   * Get an instance of a Edition Drop contract
   * @param contractAddress - the address of the deployed contract
   * @deprecated
   * This method is deprecated and will be removed in a future major version. You should use {@link getContract} instead.
   * ```diff
   * - const editionDrop = await sdk.getEditionDrop("0x1234...");
   * + const editionDrop = await sdk.getContract("0x1234...", "edition-drop");
   * ```
   */
  public async getEditionDrop(contractAddress: string) {
    return await this.getContract(contractAddress, "edition-drop");
  }

  /**
   * Get an instance of a Edition contract
   * @param contractAddress - the address of the deployed contract
   * @deprecated
   * This method is deprecated and will be removed in a future major version. You should use {@link getContract} instead.
   * ```diff
   * - const edition = await sdk.getEdition("0x1234...");
   * + const edition = await sdk.getContract("0x1234...", "edition");
   * ```
   */
  public async getEdition(contractAddress: string) {
    return await this.getContract(contractAddress, "edition");
  }

  /**
   * Get an instance of a Token Drop contract
   * @param contractAddress - the address of the deployed contract
   * @deprecated
   * This method is deprecated and will be removed in a future major version. You should use {@link getContract} instead.
   * ```diff
   * - const tokenDrop = await sdk.getTokenDrop("0x1234...");
   * + const tokenDrop = await sdk.getContract("0x1234...", "token-drop");
   * ```
   */
  public async getTokenDrop(contractAddress: string) {
    return await this.getContract(contractAddress, "token-drop");
  }

  /**
   * Get an instance of a Token contract
   * @param contractAddress - the address of the deployed contract
   * @deprecated
   * This method is deprecated and will be removed in a future major version. You should use {@link getContract} instead.
   * ```diff
   * - const token = await sdk.getToken("0x1234...");
   * + const token = await sdk.getContract("0x1234...", "token");
   * ```
   */
  public async getToken(contractAddress: string) {
    return await this.getContract(contractAddress, "token");
  }

  /**
   * Get an instance of a Vote contract
   * @param contractAddress - the address of the deployed contract
   * @deprecated
   * This method is deprecated and will be removed in a future major version. You should use {@link getContract} instead.
   * ```diff
   * - const vote = await sdk.getVote("0x1234...");
   * + const vote = await sdk.getContract("0x1234...", "vote");
   * ```
   */
  public async getVote(contractAddress: string) {
    return await this.getContract(contractAddress, "vote");
  }

  /**
   * Get an instance of a Split contract
   * @param contractAddress - the address of the deployed contract
   * @deprecated
   * This method is deprecated and will be removed in a future major version. You should use {@link getContract} instead.
   * ```diff
   * - const split = await sdk.getSplit("0x1234...");
   * + const split = await sdk.getContract("0x1234...", "split");
   * ```
   */
  public async getSplit(contractAddress: string) {
    return await this.getContract(contractAddress, "split");
  }

  /**
   * Get an instance of a Marketplace contract
   * @param contractAddress - the address of the deployed contract
   * @deprecated
   * This method is deprecated and will be removed in a future major version. You should use {@link getContract} instead.
   * ```diff
   * - const marketplace = await sdk.getMarketplace("0x1234...");
   * + const marketplace = await sdk.getContract("0x1234...", "marketplace");
   * ```
   */
  public async getMarketplace(contractAddress: string) {
    return await this.getContract(contractAddress, "marketplace");
  }

  /**
   * Get an instance of a Pack contract
   * @param contractAddress - the address of the deployed contract
   * @deprecated
   * This method is deprecated and will be removed in a future major version. You should use {@link getContract} instead.
   * ```diff
   * - const pack = await sdk.getPack("0x1234...");
   * + const pack = await sdk.getContract("0x1234...", "pack");
   * ```
   */
  public async getPack(contractAddress: string) {
    return await this.getContract(contractAddress, "pack");
  }

  /**
   * Get an instance of a Pack contract
   * @param contractAddress - the address of the deployed contract
   * @deprecated
   * This method is deprecated and will be removed in a future major version. You should use {@link getContract} instead.
   * ```diff
   * - const multiWrap = await sdk.getMultiwrap("0x1234...");
   * + const multiWrap = await sdk.getContract("0x1234...", "multiwrap");
   * ```
   */
  public async getMultiwrap(contractAddress: string) {
    return await this.getContract(contractAddress, "multiwrap");
  }

  /**
   * Get an instance of a Custom ThirdwebContract
   * @param address - the address of the deployed contract
   * @returns the contract
   * @public
   * @example
   * ```javascript
   * const contract = await sdk.getContract("{{contract_address}}");
   * ```
   */
  public async getContract<TAbi extends Abi>(
    address: string,
  ): Promise<SmartContract<BaseContract, TAbi>>;
  /**
   * Get an instance of a Custom ThirdwebContract
   * @param address - the address of the deployed contract
   * @param contractType - the {@link ContractType} of the contract to load
   * @returns the contract
   * @public
   * @example
   * ```javascript
   * const contract = await sdk.getContract("{{contract_address}}", "nft-drop");
   * ```
   */
  public async getContract<TContractType extends ContractType>(
    address: string,
    contractType: TContractType,
  ): Promise<
    TContractType extends PrebuiltContractType
      ? ContractForPrebuiltContractType<TContractType>
      : SmartContract
  >;
  /**
   * Get an instance of a Custom ThirdwebContract
   * @param address - the address of the deployed contract
   * @param abi - the ABI ({@link ContractInterface}) of the contract to load
   * @returns the contract
   * @public
   * @example
   * ```javascript
   * const contract = await sdk.getContract("{{contract_address}}", ABI);
   * ```
   */
  public async getContract<TAbi extends Abi>(
    address: string,
    abi: TAbi,
  ): Promise<SmartContract<BaseContract, TAbi>>;

  public async getContract(
    address: string,
    contractTypeOrABI?: PrebuiltContractType | ContractInterface,
  ): Promise<ValidContractInstance> {
    // if we have a contract in the cache we will return it
    // we will do this **without** checking any contract type things for simplicity, this may have to change in the future?
    if (this.contractCache.has(address)) {
      // we know this will be there since we check the has above
      return this.contractCache.get(address) as ValidContractInstance;
    }

    let newContract: ValidContractInstance;

    // if we don't have a contractType or ABI then we will have to resolve it regardless
    // we also handle it being "custom" just in case...
    if (!contractTypeOrABI || contractTypeOrABI === "custom") {
      const resolvedContractType = await this.resolveContractType(address);
      if (resolvedContractType === "custom") {
        // if it's a custom contract we gotta fetch the compiler metadata
        try {
          const publisher = this.getPublisher();
          const metadata = await publisher.fetchCompilerMetadataFromAddress(
            address,
          );
          newContract = await this.getContractFromAbi(
            address,
            AbiSchema.parse(metadata.abi),
          );
        } catch (e) {
          throw new Error(`Error fetching ABI for this contract\n\n${e}`);
        }
      } else {
        // otherwise if it's a prebuilt contract we can just use the contract type
        const contractAbi = await PREBUILT_CONTRACTS_MAP[
          resolvedContractType
        ].getAbi(address, this.getProvider(), this.storage);
        newContract = await this.getContractFromAbi(
          address,
          AbiSchema.parse(contractAbi),
        );
      }
    }
    // if it's a builtin contract type we can just use the contract type to initialize the contract instance
    else if (
      typeof contractTypeOrABI === "string" &&
      contractTypeOrABI in PREBUILT_CONTRACTS_MAP
    ) {
      newContract = await PREBUILT_CONTRACTS_MAP[
        contractTypeOrABI as keyof typeof PREBUILT_CONTRACTS_MAP
      ].initialize(
        this.getSignerOrProvider(),
        address,
        this.storage,
        this.options,
      );
    }
    // otherwise it has to be an ABI
    else {
      newContract = await this.getContractFromAbi(
        address,
        AbiSchema.parse(contractTypeOrABI),
      );
    }

    // set whatever we have on the cache
    this.contractCache.set(address, newContract);
    // return it
    return newContract;
  }

  /**
   * @internal
   * @deprecated use {@link getContract} directly instead
   */
  public async getBuiltInContract<TContractType extends PrebuiltContractType>(
    address: string,
    contractType: TContractType,
  ): Promise<ContractForPrebuiltContractType<TContractType>> {
    return (await this.getContract(address, contractType)) as Promise<
      ContractForPrebuiltContractType<TContractType>
    >;
  }

  /**
   * @param contractAddress - the address of the contract to attempt to resolve the contract type for
   * @returns the {@link ContractType} for the given contract address
   *
   */
  public async resolveContractType(
    contractAddress: string,
  ): Promise<ContractType> {
    try {
      const contract = new Contract(
        contractAddress,
        IThirdwebContractABI,
        // !provider only! - signer can break things here!
        this.getProvider(),
      );
      const remoteContractType = ethers.utils
        .toUtf8String(await contract.contractType())
        // eslint-disable-next-line no-control-regex
        .replace(/\x00/g, "");
      return getContractTypeForRemoteName(remoteContractType);
    } catch (err) {
      return "custom";
    }
  }

  /**
   * Return all the contracts deployed by the specified address
   * @param walletAddress - the deployed address
   * @example
   * ```javascript
   * const contracts = sdk.getContractList("{{wallet_address}}");
   * ```
   */
  public async getContractList(walletAddress: string) {
    // TODO - this only reads from the current registry chain, not the multichain registry
    const addresses =
      (await (
        await this.deployer.getRegistry()
      )?.getContractAddresses(walletAddress)) || [];

    const addressesWithContractTypes = await Promise.all(
      addresses.map(async (address) => {
        let contractType: ContractType = "custom";
        try {
          contractType = await this.resolveContractType(address);
        } catch (e) {
          // this going to happen frequently and be OK, we'll just catch it and ignore it
        }
        let metadata: ContractMetadata<any, any> | undefined;
        if (contractType === "custom") {
          try {
            metadata = (await this.getContract(address)).metadata;
          } catch (e) {
            console.warn(
              `Couldn't get contract metadata for custom contract: ${address} - ${e}`,
            );
          }
        } else {
          metadata = (await this.getContract(address, contractType)).metadata;
        }
        return {
          address,
          contractType,
          metadata,
        };
      }),
    );

    return addressesWithContractTypes
      .filter((e) => e.metadata)
      .map(({ address, contractType, metadata }) => {
        invariant(metadata, "All ThirdwebContracts require metadata");
        return {
          address,
          contractType,
          metadata: () => metadata.get(),
        };
      });
  }

  /**
   * Update the active signer or provider for all contracts
   * @param network - the new signer or provider
   */
  public override updateSignerOrProvider(network: NetworkOrSignerOrProvider) {
    super.updateSignerOrProvider(network);
    this.updateContractSignerOrProvider();
  }

  private updateContractSignerOrProvider() {
    this.wallet.connect(this.getSignerOrProvider());
    this.deployer.updateSignerOrProvider(this.getSignerOrProvider());
    this._publisher.updateSignerOrProvider(this.getSignerOrProvider());
    this.multiChainRegistry.updateSigner(this.getSignerOrProvider());
    for (const [, contract] of this.contractCache) {
      contract.onNetworkUpdated(this.getSignerOrProvider());
    }
  }

  /**
   * Get an instance of a Custom contract from a json ABI
   * @param address - the address of the deployed contract
   * @param abi - the JSON abi
   * @returns the contract
   * @beta
   * @example
   * ```javascript
   * // Import your ABI from a JSON file
   * import myABI from "./path/to/myABI.json";
   *
   * const contract = sdk.getContractFromAbi(
   *   "{{contract_address}}",
   *   // Pass in the "abi" field from the JSON file
   *   myABI.abi
   * );
   * ```
   */
  public async getContractFromAbi<TAbi extends Abi>(
    address: string,
    abi: TAbi,
  ) {
    if (this.contractCache.has(address)) {
      return this.contractCache.get(address) as SmartContract;
    }
    const [, provider] = getSignerAndProvider(
      this.getSignerOrProvider(),
      this.options,
    );

    const parsedABI = typeof abi === "string" ? JSON.parse(abi) : abi;
    // TODO we still might want to lazy-fy this
    const contract = new SmartContract(
      this.getSignerOrProvider(),
      address,
      AbiSchema.parse(
        await getCompositePluginABI(
          address,
          AbiSchema.parse(parsedABI),
          provider,
          this.options,
          this.storage,
        ),
      ),
      this.storageHandler,
      this.options,
      (await provider.getNetwork()).chainId,
    );
    this.contractCache.set(address, contract);
    return contract;
  }

  /**
   * Get the native balance of a given address (wallet or contract)
   * @example
   * ```javascript
   * const balance = await sdk.getBalance("0x...");
   * console.log(balance.displayValue);
   * ```
   * @param address - the address to check the balance for
   */
  public async getBalance(address: string): Promise<CurrencyValue> {
    return fetchCurrencyValue(
      this.getProvider(),
      NATIVE_TOKEN_ADDRESS,
      await this.getProvider().getBalance(address),
    );
  }

  /**
   * @internal
   */
  public getPublisher(): ContractPublisher {
    return this._publisher;
  }
}<|MERGE_RESOLUTION|>--- conflicted
+++ resolved
@@ -33,7 +33,7 @@
 import { UserWallet } from "./wallet/UserWallet";
 import IThirdwebContractABI from "@thirdweb-dev/contracts-js/dist/abis/IThirdwebContract.json";
 import { ThirdwebStorage } from "@thirdweb-dev/storage";
-<<<<<<< HEAD
+import type { EVMWallet } from "@thirdweb-dev/wallets";
 import { Abi } from "abitype";
 import {
   BaseContract,
@@ -42,10 +42,6 @@
   ethers,
   Signer,
 } from "ethers";
-=======
-import type { EVMWallet } from "@thirdweb-dev/wallets";
-import { Contract, ContractInterface, ethers, Signer } from "ethers";
->>>>>>> c911d183
 import invariant from "tiny-invariant";
 
 /**
