import IERC2771ContextAbi from "@thirdweb-dev/contracts-js/dist/abis/ERC2771Context.json";
import IAppURI from "@thirdweb-dev/contracts-js/dist/abis/IAppURI.json";
import IContractMetadataAbi from "@thirdweb-dev/contracts-js/dist/abis/IContractMetadata.json";
import IDefaultPluginSetAbi from "@thirdweb-dev/contracts-js/dist/abis/IDefaultPluginSet.json";
import IDirectListingsAbi from "@thirdweb-dev/contracts-js/dist/abis/IDirectListings.json";
import IEnglishAuctionsAbi from "@thirdweb-dev/contracts-js/dist/abis/IEnglishAuctions.json";
import IOffersAbi from "@thirdweb-dev/contracts-js/dist/abis/IOffers.json";
import IPackVRFAbi from "@thirdweb-dev/contracts-js/dist/abis/IPackVRFDirect.json";
import IPermissionsAbi from "@thirdweb-dev/contracts-js/dist/abis/IPermissions.json";
import IPermissionsEnumerableAbi from "@thirdweb-dev/contracts-js/dist/abis/IPermissionsEnumerable.json";
import IThirdwebPlatformFeeAbi from "@thirdweb-dev/contracts-js/dist/abis/IPlatformFee.json";
import IThirdwebPrimarySaleAbi from "@thirdweb-dev/contracts-js/dist/abis/IPrimarySale.json";
import IThirdwebRoyaltyAbi from "@thirdweb-dev/contracts-js/dist/abis/IRoyalty.json";
import ITWRouterAbi from "@thirdweb-dev/contracts-js/dist/abis/ITWRouter.json";
import IOwnableAbi from "@thirdweb-dev/contracts-js/dist/abis/Ownable.json";

export const FEATURE_ROYALTY = {
  name: "Royalty",
  namespace: "royalty",
  docLinks: {
    sdk: "sdk.contractroyalty",
    contracts: "Royalty",
  },
  abis: [IThirdwebRoyaltyAbi],
  features: {},
} as const;

export const FEATURE_PRIMARY_SALE = {
  name: "PrimarySale",
  namespace: "sales",
  docLinks: {
    sdk: "sdk.contractprimarysale",
    contracts: "PrimarySale",
  },
  abis: [IThirdwebPrimarySaleAbi],
  features: {},
} as const;

export const FEATURE_PLATFORM_FEE = {
  name: "PlatformFee",
  namespace: "platformFee",
  docLinks: {
    sdk: "sdk.platformfee",
    contracts: "PlatformFee",
  },
  abis: [IThirdwebPlatformFeeAbi],
  features: {},
} as const;

export const FEATURE_PERMISSIONS_ENUMERABLE = {
  name: "PermissionsEnumerable",
  namespace: "roles",
  docLinks: {
    sdk: "sdk.contractroles",
    contracts: "PermissionsEnumerable",
  },
  abis: [IPermissionsEnumerableAbi],
  features: {},
} as const;

export const FEATURE_PERMISSIONS = {
  name: "Permissions",
  namespace: "roles",
  docLinks: {
    sdk: "sdk.contractroles",
    contracts: "Permissions",
  },
  abis: [IPermissionsAbi],
  features: {
    [FEATURE_PERMISSIONS_ENUMERABLE.name]: FEATURE_PERMISSIONS_ENUMERABLE,
  },
} as const;

export const FEATURE_METADATA = {
  name: "ContractMetadata",
  namespace: "metadata",
  docLinks: {
    sdk: "sdk.contractmetadata",
    contracts: "ContractMetadata",
  },
  abis: [IContractMetadataAbi],
  features: {},
} as const;

export const FEATURE_APPURI = {
  name: "AppURI",
  namespace: "appURI",
  docLinks: {
    sdk: "sdk.appURI",
    contracts: "AppURI",
  },
  abis: [IAppURI],
  features: {},
} as const;

export const FEATURE_OWNER = {
  name: "Ownable",
  namespace: "owner",
  docLinks: {
    sdk: "sdk.owner",
    contracts: "Ownable",
  },
  abis: [IOwnableAbi],
  features: {},
} as const;

export const FEATURE_GASLESS = {
  name: "Gasless",
  namespace: "gasless",
  docLinks: {
    sdk: "sdk.gaslesstransaction",
    // TODO add the correct name for this once it's added to portal
    contracts: "",
  },
  abis: [IERC2771ContextAbi],
  features: {},
} as const;

export const FEATURE_PACK_VRF = {
  name: "PackVRF",
  namespace: "pack.vrf",
  docLinks: {
    sdk: "sdk.packvrf",
    contracts: "IPackVRFDirect",
  },
  abis: [IPackVRFAbi],
  features: {},
} as const;

export const FEATURE_PLUGIN_ROUTER = {
  name: "PluginRouter",
  namespace: "plugin.router",
  docLinks: {
    sdk: "sdk.pluginrouter",
    contracts: "IRouter",
  },
<<<<<<< HEAD
  abis: [IDefaultPluginSetAbi],
=======
  abis: [ITWRouterAbi],
>>>>>>> 0c6fd1db
  features: {},
} as const;

export const FEATURE_DIRECT_LISTINGS = {
  name: "DirectListings",
  namespace: "direct.listings",
  docLinks: {
    // TODO
    sdk: "",
    contracts: "",
  },
  abis: [IDirectListingsAbi],
  features: {},
} as const;

export const FEATURE_ENGLISH_AUCTIONS = {
  name: "EnglishAuctions",
  namespace: "english.auctions",
  docLinks: {
    // TODO
    sdk: "",
    contracts: "",
  },
  abis: [IEnglishAuctionsAbi],
  features: {},
} as const;

export const FEATURE_OFFERS = {
  name: "Offers",
  namespace: "offers",
  docLinks: {
    // TODO
    sdk: "",
    contracts: "",
  },
  abis: [IOffersAbi],
  features: {},
} as const;<|MERGE_RESOLUTION|>--- conflicted
+++ resolved
@@ -134,11 +134,7 @@
     sdk: "sdk.pluginrouter",
     contracts: "IRouter",
   },
-<<<<<<< HEAD
   abis: [IDefaultPluginSetAbi],
-=======
-  abis: [ITWRouterAbi],
->>>>>>> 0c6fd1db
   features: {},
 } as const;
 
