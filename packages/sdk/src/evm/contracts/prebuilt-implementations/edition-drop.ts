--- conflicted
+++ resolved
@@ -2,20 +2,19 @@
 import { NFT, NFTMetadata, NFTMetadataOrUri } from "../../../core/schema/nft";
 import { getRoleHash } from "../../common";
 import { buildTransactionFunction } from "../../common/transactions";
-<<<<<<< HEAD
 import {
+  ContractAppURI,
   ContractEncoder,
   ContractEvents,
   ContractInterceptor,
   ContractMetadata,
+  ContractRoles,
   ContractOwner,
   ContractPlatformFee,
-  ContractRoles,
   ContractRoyalty,
   ContractPrimarySale,
   DropErc1155ClaimConditions,
   DropErc1155History,
-  Erc1155,
   StandardErc1155,
   GasCostEstimator,
   Transaction,
@@ -24,31 +23,15 @@
 } from "../../core";
 import { ContractWrapper } from "../../core/classes/contract-wrapper";
 import { PaperCheckout } from "../../integrations/thirdweb-checkout";
-import { Abi, DropErc1155ContractSchema, SDKOptions } from "../../schema";
-=======
-import { ContractAppURI } from "../../core";
-import { ContractEncoder } from "../../core/classes/contract-encoder";
-import { ContractEvents } from "../../core/classes/contract-events";
-import { ContractInterceptor } from "../../core/classes/contract-interceptor";
-import { ContractMetadata } from "../../core/classes/contract-metadata";
-import { ContractOwner } from "../../core/classes/contract-owner";
-import { ContractPlatformFee } from "../../core/classes/contract-platform-fee";
-import { ContractRoles } from "../../core/classes/contract-roles";
-import { ContractRoyalty } from "../../core/classes/contract-royalty";
-import { ContractPrimarySale } from "../../core/classes/contract-sales";
-import { ContractWrapper } from "../../core/classes/contract-wrapper";
-import { DropErc1155ClaimConditions } from "../../core/classes/drop-erc1155-claim-conditions";
-import { DropErc1155History } from "../../core/classes/drop-erc1155-history";
-import { StandardErc1155 } from "../../core/classes/erc-1155-standard";
-import { GasCostEstimator } from "../../core/classes/gas-cost-estimator";
-import { Transaction } from "../../core/classes/transactions";
-import { NetworkInput, TransactionResultWithId } from "../../core/types";
-import { PaperCheckout } from "../../integrations/thirdweb-checkout";
-import { Address, AddressOrEns } from "../../schema";
-import { Abi, AbiInput, AbiSchema } from "../../schema/contracts/custom";
-import { DropErc1155ContractSchema } from "../../schema/contracts/drop-erc1155";
-import { SDKOptions } from "../../schema/sdk-options";
->>>>>>> 7a420889
+import {
+  Address,
+  AddressOrEns,
+  Abi,
+  AbiInput,
+  AbiSchema,
+  DropErc1155ContractSchema,
+  SDKOptions,
+} from "../../schema";
 import { PrebuiltEditionDrop } from "../../types/eips";
 import { ThirdwebStorage, UploadProgressEvent } from "@thirdweb-dev/storage";
 import { BigNumber, BigNumberish, CallOverrides, constants } from "ethers";
