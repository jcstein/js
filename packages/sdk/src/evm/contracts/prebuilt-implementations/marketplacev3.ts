--- conflicted
+++ resolved
@@ -19,13 +19,8 @@
 import { Transaction } from "../../core/classes/transactions";
 import { UpdateableNetwork } from "../../core/interfaces/contract";
 import { NetworkInput } from "../../core/types";
-<<<<<<< HEAD
-import { Abi } from "../../schema/contracts/custom";
 import { MarketplaceV3ContractSchema } from "../../schema/contracts/marketplacev3";
-=======
 import { Abi, AbiInput, AbiSchema } from "../../schema/contracts/custom";
-import { MarketplaceContractSchema } from "../../schema/contracts/marketplace";
->>>>>>> b3b00e51
 import { SDKOptions } from "../../schema/sdk-options";
 import { Address } from "../../schema/shared";
 import type {
@@ -71,13 +66,8 @@
 
   public app: ContractAppURI<MarketplaceV3Contract>;
   public roles: ContractRoles<
-<<<<<<< HEAD
-    IPermissions,
-    typeof MarketplaceV3.contractRoles[number]
-=======
     MarketplaceV3Contract,
     (typeof MarketplaceV3.contractRoles)[number]
->>>>>>> b3b00e51
   >;
   /**
    * @internal
@@ -242,7 +232,7 @@
       this.storage,
     );
     this.roles = new ContractRoles(
-      this.contractWrapper as unknown as ContractWrapper<IPermissions>,
+      this.contractWrapper as unknown as ContractWrapper<MarketplaceV3Contract>,
       MarketplaceV3.contractRoles,
     );
     this.encoder = new ContractEncoder(this.contractWrapper);
