--- conflicted
+++ resolved
@@ -1,8 +1,8 @@
 import { getRoleHash } from "../../common";
 import { resolveAddress } from "../../common/ens";
 import { buildTransactionFunction } from "../../common/transactions";
-<<<<<<< HEAD
 import {
+  ContractAppURI,
   ContractEncoder,
   ContractEvents,
   ContractInterceptor,
@@ -14,28 +14,10 @@
   StandardErc20,
   GasCostEstimator,
   Transaction,
-  NetworkInput,
 } from "../../core";
 import { ContractWrapper } from "../../core/classes/contract-wrapper";
-import { Abi, SDKOptions } from "../../schema";
-=======
-import { ContractAppURI } from "../../core";
-import { ContractEncoder } from "../../core/classes/contract-encoder";
-import { ContractEvents } from "../../core/classes/contract-events";
-import { ContractInterceptor } from "../../core/classes/contract-interceptor";
-import { ContractMetadata } from "../../core/classes/contract-metadata";
-import { ContractPlatformFee } from "../../core/classes/contract-platform-fee";
-import { ContractRoles } from "../../core/classes/contract-roles";
-import { ContractPrimarySale } from "../../core/classes/contract-sales";
-import { ContractWrapper } from "../../core/classes/contract-wrapper";
-import { DropClaimConditions } from "../../core/classes/drop-claim-conditions";
-import { StandardErc20 } from "../../core/classes/erc-20-standard";
-import { GasCostEstimator } from "../../core/classes/gas-cost-estimator";
-import { Transaction } from "../../core/classes/transactions";
 import { NetworkInput } from "../../core/types";
-import { Address, AddressOrEns } from "../../schema";
-import { Abi, AbiInput, AbiSchema } from "../../schema/contracts/custom";
->>>>>>> 7a420889
+import { Address, AddressOrEns, Abi, AbiInput, AbiSchema } from "../../schema";
 import { DropErc20ContractSchema } from "../../schema/contracts/drop-erc20";
 import { Amount, CurrencyValue } from "../../types";
 import { PrebuiltTokenDrop } from "../../types/eips";
