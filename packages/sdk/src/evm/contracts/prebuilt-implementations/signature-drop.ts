import {
  DEFAULT_QUERY_ALL_COUNT,
  QueryAllParams,
} from "../../../core/schema/QueryParams";
import { NFT, NFTMetadata, NFTMetadataOrUri } from "../../../core/schema/nft";
import { getRoleHash } from "../../common";
import { buildTransactionFunction } from "../../common/transactions";
import { FEATURE_NFT_REVEALABLE } from "../../constants/erc721-features";
<<<<<<< HEAD
import {
  ContractEncoder,
  ContractEvents,
  ContractInterceptor,
  ContractMetadata,
  ContractOwner,
  ContractPlatformFee,
  ContractRoles,
  ContractRoyalty,
  ContractPrimarySale,
  DelayedReveal,
  DropClaimConditions,
  Erc721,
  StandardErc721,
  Erc721WithQuantitySignatureMintable,
  GasCostEstimator,
  Transaction,
  NetworkInput,
  TransactionResultWithId,
} from "../../core";
import { ContractWrapper } from "../../core/classes/contract-wrapper";
import { PaperCheckout } from "../../integrations/thirdweb-checkout";
import { Abi, DropErc721ContractSchema, SDKOptions } from "../../schema";
import { ClaimOptions, UploadProgressEvent } from "../../types";
=======
import { ContractAppURI } from "../../core";
import { ContractEncoder } from "../../core/classes/contract-encoder";
import { ContractEvents } from "../../core/classes/contract-events";
import { ContractInterceptor } from "../../core/classes/contract-interceptor";
import { ContractMetadata } from "../../core/classes/contract-metadata";
import { ContractOwner } from "../../core/classes/contract-owner";
import { ContractPlatformFee } from "../../core/classes/contract-platform-fee";
import { ContractRoles } from "../../core/classes/contract-roles";
import { ContractRoyalty } from "../../core/classes/contract-royalty";
import { ContractPrimarySale } from "../../core/classes/contract-sales";
import { ContractWrapper } from "../../core/classes/contract-wrapper";
import { DelayedReveal } from "../../core/classes/delayed-reveal";
import { DropClaimConditions } from "../../core/classes/drop-claim-conditions";
import { StandardErc721 } from "../../core/classes/erc-721-standard";
import { Erc721WithQuantitySignatureMintable } from "../../core/classes/erc-721-with-quantity-signature-mintable";
import { GasCostEstimator } from "../../core/classes/gas-cost-estimator";
import { Transaction } from "../../core/classes/transactions";
import { NetworkInput, TransactionResultWithId } from "../../core/types";
import { PaperCheckout } from "../../integrations/thirdweb-checkout";
import { Address, AddressOrEns } from "../../schema";
import { Abi, AbiInput, AbiSchema } from "../../schema/contracts/custom";
import { DropErc721ContractSchema } from "../../schema/contracts/drop-erc721";
import { SDKOptions } from "../../schema/sdk-options";
import { ClaimOptions } from "../../types/claim-conditions/claim-conditions";
import { UploadProgressEvent } from "../../types/events";
>>>>>>> 7a420889
import type { SignatureDrop as SignatureDropContract } from "@thirdweb-dev/contracts-js";
import { ThirdwebStorage } from "@thirdweb-dev/storage";
import { BigNumber, BigNumberish, CallOverrides, constants } from "ethers";

/**
 * Setup a collection of NFTs where when it comes to minting, you can authorize
 * some external party to mint tokens on your contract, and specify what exactly
 * will be minted by that external party..
 *
 * @example
 *
 * ```javascript
 * import { ThirdwebSDK } from "@thirdweb-dev/sdk";
 *
 * const sdk = new ThirdwebSDK("{{chainName}}");
 * const contract = await sdk.getContract("{{contract_address}}", "signature-drop");
 * ```
 *
 * @public
 */
export class SignatureDrop extends StandardErc721<SignatureDropContract> {
  static contractRoles = ["admin", "minter", "transfer"] as const;

  public abi: Abi;
  public owner: ContractOwner<SignatureDropContract>;
  public encoder: ContractEncoder<SignatureDropContract>;
  public estimator: GasCostEstimator<SignatureDropContract>;
  public metadata: ContractMetadata<
    SignatureDropContract,
    typeof DropErc721ContractSchema
  >;
  public app: ContractAppURI<SignatureDropContract>;
  public sales: ContractPrimarySale<SignatureDropContract>;
  public platformFees: ContractPlatformFee<SignatureDropContract>;
  public events: ContractEvents<SignatureDropContract>;
  public roles: ContractRoles<
    SignatureDropContract,
    (typeof SignatureDrop.contractRoles)[number]
  >;
  /**
   * @internal
   */
  public interceptor: ContractInterceptor<SignatureDropContract>;
  /**
   * Configure royalties
   * @remarks Set your own royalties for the entire contract or per token
   * @example
   * ```javascript
   * // royalties on the whole contract
   * contract.royalties.setDefaultRoyaltyInfo({
   *   seller_fee_basis_points: 100, // 1%
   *   fee_recipient: "0x..."
   * });
   * // override royalty for a particular token
   * contract.royalties.setTokenRoyaltyInfo(tokenId, {
   *   seller_fee_basis_points: 500, // 5%
   *   fee_recipient: "0x..."
   * });
   * ```
   */
  public royalties: ContractRoyalty<
    SignatureDropContract,
    typeof DropErc721ContractSchema
  >;
  /**
   * Configure claim conditions
   * @remarks Define who can claim NFTs in the collection, when and how many.
   * @example
   * ```javascript
   * const presaleStartTime = new Date();
   * const claimCondition = {
   *     startTime: presaleStartTime, // start the presale now
   *     maxClaimableSupply: 2, // limit how many mints for this presale
   *     price: 0.01, // presale price
   *     snapshot: ['0x...', '0x...'], // limit minting to only certain addresses
   * };
   * await contract.claimConditions.set([claimCondition]);
   * ```
   */
  public claimConditions: DropClaimConditions<SignatureDropContract>;
  /**
   * Delayed reveal
   * @remarks Create a batch of encrypted NFTs that can be revealed at a later time.
   * @example
   * ```javascript
   * // the real NFTs, these will be encrypted until you reveal them
   * const realNFTs = [{
   *   name: "Common NFT #1",
   *   description: "Common NFT, one of many.",
   *   image: fs.readFileSync("path/to/image.png"),
   * }, {
   *   name: "Super Rare NFT #2",
   *   description: "You got a Super Rare NFT!",
   *   image: fs.readFileSync("path/to/image.png"),
   * }];
   * // A placeholder NFT that people will get immediately in their wallet, and will be converted to the real NFT at reveal time
   * const placeholderNFT = {
   *   name: "Hidden NFT",
   *   description: "Will be revealed next week!"
   * };
   * // Create and encrypt the NFTs
   * await contract.revealer.createDelayedRevealBatch(
   *   placeholderNFT,
   *   realNFTs,
   *   "my secret password",
   * );
   * // Whenever you're ready, reveal your NFTs at any time
   * const batchId = 0; // the batch to reveal
   * await contract.revealer.reveal(batchId, "my secret password");
   * ```
   */
  public revealer: DelayedReveal<SignatureDropContract>;
  /**
   * Signature Minting
   * @remarks Generate dynamic NFTs with your own signature, and let others mint them using that signature.
   * @example
   * ```javascript
   * // see how to craft a payload to sign in the `contract.signature.generate()` documentation
   * const signedPayload = contract.signature.generate(payload);
   *
   * // now anyone can mint the NFT
   * const tx = contract.signature.mint(signedPayload);
   * const receipt = tx.receipt; // the mint transaction receipt
   * const mintedId = tx.id; // the id of the NFT minted
   * ```
   */
  public signature: Erc721WithQuantitySignatureMintable;

  /**
   * Checkout
   * @remarks Create a FIAT currency checkout for your NFT drop.
   */
  public checkout: PaperCheckout<SignatureDropContract>;

  constructor(
    network: NetworkInput,
    address: string,
    storage: ThirdwebStorage,
    options: SDKOptions = {},
    abi: AbiInput,
    chainId: number,
    contractWrapper = new ContractWrapper<SignatureDropContract>(
      network,
      address,
      abi,
      options,
    ),
  ) {
    super(contractWrapper, storage, chainId);
    this.abi = AbiSchema.parse(abi || []);
    this.metadata = new ContractMetadata(
      this.contractWrapper,
      DropErc721ContractSchema,
      this.storage,
    );

    this.app = new ContractAppURI(
      this.contractWrapper,
      this.metadata,
      this.storage,
    );
    this.roles = new ContractRoles(
      this.contractWrapper,
      SignatureDrop.contractRoles,
    );
    this.royalties = new ContractRoyalty(this.contractWrapper, this.metadata);
    this.sales = new ContractPrimarySale(this.contractWrapper);
    this.encoder = new ContractEncoder(this.contractWrapper);
    this.estimator = new GasCostEstimator(this.contractWrapper);
    this.events = new ContractEvents(this.contractWrapper);
    this.platformFees = new ContractPlatformFee(this.contractWrapper);
    this.interceptor = new ContractInterceptor(this.contractWrapper);
    this.claimConditions = new DropClaimConditions(
      this.contractWrapper,
      this.metadata,
      this.storage,
    );
    this.signature = new Erc721WithQuantitySignatureMintable(
      this.contractWrapper,
      this.storage,
    );
    this.revealer = new DelayedReveal(
      this.contractWrapper,
      this.storage,
      FEATURE_NFT_REVEALABLE.name,
      () => this.erc721.nextTokenIdToMint(),
    );
    this.signature = new Erc721WithQuantitySignatureMintable(
      this.contractWrapper,
      this.storage,
    );
    this.owner = new ContractOwner(this.contractWrapper);

    this.checkout = new PaperCheckout(this.contractWrapper);
  }

  /**
   * @internal
   */
  onNetworkUpdated(network: NetworkInput): void {
    this.contractWrapper.updateSignerOrProvider(network);
  }

  getAddress(): Address {
    return this.contractWrapper.readContract.address;
  }

  /** ******************************
   * READ FUNCTIONS
   *******************************/

  /**
   * Get the total count NFTs in this drop contract, both claimed and unclaimed
   */
  override async totalSupply() {
    const claimed = await this.totalClaimedSupply();
    const unclaimed = await this.totalUnclaimedSupply();
    return claimed.add(unclaimed);
  }

  /**
   * Get All Claimed NFTs
   *
   * @remarks Fetch all the NFTs (and their owners) that have been claimed in this Drop.
   *
   * * @example
   * ```javascript
   * const claimedNFTs = await contract.getAllClaimed();
   * const firstOwner = claimedNFTs[0].owner;
   * ```
   *
   * @param queryParams - optional filtering to only fetch a subset of results.
   * @returns The NFT metadata and their ownersfor all NFTs queried.
   */
  public async getAllClaimed(queryParams?: QueryAllParams): Promise<NFT[]> {
    const start = BigNumber.from(queryParams?.start || 0).toNumber();
    const count = BigNumber.from(
      queryParams?.count || DEFAULT_QUERY_ALL_COUNT,
    ).toNumber();
    const maxId = Math.min(
      (await this.totalClaimedSupply()).toNumber(),
      start + count,
    );
    return await Promise.all(
      Array.from(Array(maxId).keys()).map((i) => this.get(i.toString())),
    );
  }

  /**
   * Get All Unclaimed NFTs
   *
   * @remarks Fetch all the NFTs that have been not been claimed yet in this Drop.
   *
   * * @example
   * ```javascript
   * const unclaimedNFTs = await contract.getAllUnclaimed();
   * const firstUnclaimedNFT = unclaimedNFTs[0].name;
   * ```
   *
   * @param queryParams - optional filtering to only fetch a subset of results.
   * @returns The NFT metadata for all NFTs queried.
   */
  public async getAllUnclaimed(
    queryParams?: QueryAllParams,
  ): Promise<NFTMetadata[]> {
    const start = BigNumber.from(queryParams?.start || 0).toNumber();
    const count = BigNumber.from(
      queryParams?.count || DEFAULT_QUERY_ALL_COUNT,
    ).toNumber();
    const firstTokenId = BigNumber.from(
      Math.max((await this.totalClaimedSupply()).toNumber(), start),
    );
    const maxId = BigNumber.from(
      Math.min(
        (
          await this.contractWrapper.readContract.nextTokenIdToMint()
        ).toNumber(),
        firstTokenId.toNumber() + count,
      ),
    );

    return await Promise.all(
      Array.from(Array(maxId.sub(firstTokenId).toNumber()).keys()).map((i) =>
        this.erc721.getTokenMetadata(firstTokenId.add(i).toString()),
      ),
    );
  }

  /**
   * Get the claimed supply
   *
   * @remarks Get the number of claimed NFTs in this Drop.
   *
   * * @example
   * ```javascript
   * const claimedNFTCount = await contract.totalClaimedSupply();
   * console.log(`NFTs claimed so far: ${claimedNFTCount}`);
   * ```
   * @returns the claimed supply
   */
  public async totalClaimedSupply(): Promise<BigNumber> {
    return this.erc721.totalClaimedSupply();
  }

  /**
   * Get the unclaimed supply
   *
   * @remarks Get the number of unclaimed NFTs in this Drop.
   *
   * * @example
   * ```javascript
   * const unclaimedNFTCount = await contract.totalUnclaimedSupply();
   * console.log(`NFTs left to claim: ${unclaimedNFTCount}`);
   * ```
   * @returns the unclaimed supply
   */
  public async totalUnclaimedSupply(): Promise<BigNumber> {
    return this.erc721.totalUnclaimedSupply();
  }

  /**
   * Get whether users can transfer NFTs from this contract
   */
  public async isTransferRestricted(): Promise<boolean> {
    const anyoneCanTransfer = await this.contractWrapper.readContract.hasRole(
      getRoleHash("transfer"),
      constants.AddressZero,
    );
    return !anyoneCanTransfer;
  }

  /** ******************************
   * WRITE FUNCTIONS
   *******************************/

  /**
   * Create a batch of unique NFTs to be claimed in the future
   *
   * @remarks Create batch allows you to create a batch of many unique NFTs in one transaction.
   *
   * @example
   * ```javascript
   * // Custom metadata of the NFTs to create
   * const metadatas = [{
   *   name: "Cool NFT",
   *   description: "This is a cool NFT",
   *   image: fs.readFileSync("path/to/image.png"), // This can be an image url or file
   * }, {
   *   name: "Cool NFT",
   *   description: "This is a cool NFT",
   *   image: fs.readFileSync("path/to/image.png"),
   * }];
   *
   * const results = await contract.createBatch(metadatas); // uploads and creates the NFTs on chain
   * const firstTokenId = results[0].id; // token id of the first created NFT
   * const firstNFT = await results[0].data(); // (optional) fetch details of the first created NFT
   * ```
   *
   * @param metadatas - The metadata to include in the batch.
   * @param options - optional upload progress callback
   */
  createBatch = buildTransactionFunction(
    async (
      metadatas: NFTMetadataOrUri[],
      options?: {
        onProgress: (event: UploadProgressEvent) => void;
      },
    ): Promise<Transaction<TransactionResultWithId<NFTMetadata>[]>> => {
      return this.erc721.lazyMint.prepare(metadatas, options);
    },
  );

  /**
   * Construct a claim transaction without executing it.
   * This is useful for estimating the gas cost of a claim transaction, overriding transaction options and having fine grained control over the transaction execution.
   * @param destinationAddress
   * @param quantity
   * @param checkERC20Allowance
   *
   * @deprecated Use `contract.erc721.claim.prepare(...args)` instead
   */
  public async getClaimTransaction(
    destinationAddress: AddressOrEns,
    quantity: BigNumberish,
    options?: ClaimOptions,
  ): Promise<Transaction> {
    return this.erc721.getClaimTransaction(
      destinationAddress,
      quantity,
      options,
    );
  }

  /**
   * Claim unique NFTs to a specific Wallet
   *
   * @remarks Let the specified wallet claim NFTs.
   *
   * @example
   * ```javascript
   * const address = "{{wallet_address}}"; // address of the wallet you want to claim the NFTs
   * const quantity = 1; // how many unique NFTs you want to claim
   *
   * const tx = await contract.claimTo(address, quantity);
   * const receipt = tx.receipt; // the transaction receipt
   * const claimedTokenId = tx.id; // the id of the NFT claimed
   * const claimedNFT = await tx.data(); // (optional) get the claimed NFT metadata
   * ```
   *
   * @param destinationAddress - Address you want to send the token to
   * @param quantity - Quantity of the tokens you want to claim
   * @param checkERC20Allowance - Optional, check if the wallet has enough ERC20 allowance to claim the tokens, and if not, approve the transfer
   *
   * @returns - an array of results containing the id of the token claimed, the transaction receipt and a promise to optionally fetch the nft metadata
   */
  claimTo = buildTransactionFunction(
    async (
      destinationAddress: AddressOrEns,
      quantity: BigNumberish,
      options?: ClaimOptions,
    ): Promise<Transaction<TransactionResultWithId<NFT>[]>> => {
      return this.erc721.claimTo.prepare(destinationAddress, quantity, options);
    },
  );

  /**
   * Claim NFTs to the connected wallet.
   *
   * @remarks See {@link NFTDrop.claimTo}
   *
   * @returns - an array of results containing the id of the token claimed, the transaction receipt and a promise to optionally fetch the nft metadata
   */
  claim = buildTransactionFunction(
    async (
      quantity: BigNumberish,
      options?: ClaimOptions,
    ): Promise<Transaction<TransactionResultWithId<NFT>[]>> => {
      return this.erc721.claim.prepare(quantity, options);
    },
  );

  /**
   * Burn a single NFT
   * @param tokenId - the token Id to burn
   * @example
   * ```javascript
   * const result = await contract.burnToken(tokenId);
   * ```
   */
  burn = buildTransactionFunction(async (tokenId: BigNumberish) => {
    return this.erc721.burn.prepare(tokenId);
  });

  /**
   * @internal
   */
  public async prepare<
    TMethod extends keyof SignatureDropContract["functions"] = keyof SignatureDropContract["functions"],
  >(
    method: string & TMethod,
    args: any[] & Parameters<SignatureDropContract["functions"][TMethod]>,
    overrides?: CallOverrides,
  ) {
    return Transaction.fromContractWrapper({
      contractWrapper: this.contractWrapper,
      method,
      args,
      overrides,
    });
  }

  /**
   * @internal
   */
  public async call(
    functionName: string,
    ...args: unknown[] | [...unknown[], CallOverrides]
  ): Promise<any> {
    return this.contractWrapper.call(functionName, ...args);
  }
}<|MERGE_RESOLUTION|>--- conflicted
+++ resolved
@@ -3,11 +3,10 @@
   QueryAllParams,
 } from "../../../core/schema/QueryParams";
 import { NFT, NFTMetadata, NFTMetadataOrUri } from "../../../core/schema/nft";
-import { getRoleHash } from "../../common";
-import { buildTransactionFunction } from "../../common/transactions";
+import { getRoleHash, buildTransactionFunction } from "../../common";
 import { FEATURE_NFT_REVEALABLE } from "../../constants/erc721-features";
-<<<<<<< HEAD
 import {
+  ContractAppURI,
   ContractEncoder,
   ContractEvents,
   ContractInterceptor,
@@ -19,45 +18,25 @@
   ContractPrimarySale,
   DelayedReveal,
   DropClaimConditions,
-  Erc721,
   StandardErc721,
   Erc721WithQuantitySignatureMintable,
   GasCostEstimator,
   Transaction,
-  NetworkInput,
-  TransactionResultWithId,
 } from "../../core";
 import { ContractWrapper } from "../../core/classes/contract-wrapper";
-import { PaperCheckout } from "../../integrations/thirdweb-checkout";
-import { Abi, DropErc721ContractSchema, SDKOptions } from "../../schema";
-import { ClaimOptions, UploadProgressEvent } from "../../types";
-=======
-import { ContractAppURI } from "../../core";
-import { ContractEncoder } from "../../core/classes/contract-encoder";
-import { ContractEvents } from "../../core/classes/contract-events";
-import { ContractInterceptor } from "../../core/classes/contract-interceptor";
-import { ContractMetadata } from "../../core/classes/contract-metadata";
-import { ContractOwner } from "../../core/classes/contract-owner";
-import { ContractPlatformFee } from "../../core/classes/contract-platform-fee";
-import { ContractRoles } from "../../core/classes/contract-roles";
-import { ContractRoyalty } from "../../core/classes/contract-royalty";
-import { ContractPrimarySale } from "../../core/classes/contract-sales";
-import { ContractWrapper } from "../../core/classes/contract-wrapper";
-import { DelayedReveal } from "../../core/classes/delayed-reveal";
-import { DropClaimConditions } from "../../core/classes/drop-claim-conditions";
-import { StandardErc721 } from "../../core/classes/erc-721-standard";
-import { Erc721WithQuantitySignatureMintable } from "../../core/classes/erc-721-with-quantity-signature-mintable";
-import { GasCostEstimator } from "../../core/classes/gas-cost-estimator";
-import { Transaction } from "../../core/classes/transactions";
 import { NetworkInput, TransactionResultWithId } from "../../core/types";
 import { PaperCheckout } from "../../integrations/thirdweb-checkout";
-import { Address, AddressOrEns } from "../../schema";
-import { Abi, AbiInput, AbiSchema } from "../../schema/contracts/custom";
+import {
+  Address,
+  AddressOrEns,
+  Abi,
+  AbiInput,
+  AbiSchema,
+  SDKOptions,
+} from "../../schema";
 import { DropErc721ContractSchema } from "../../schema/contracts/drop-erc721";
-import { SDKOptions } from "../../schema/sdk-options";
 import { ClaimOptions } from "../../types/claim-conditions/claim-conditions";
 import { UploadProgressEvent } from "../../types/events";
->>>>>>> 7a420889
 import type { SignatureDrop as SignatureDropContract } from "@thirdweb-dev/contracts-js";
 import { ThirdwebStorage } from "@thirdweb-dev/storage";
 import { BigNumber, BigNumberish, CallOverrides, constants } from "ethers";
