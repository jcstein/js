import { fetchCurrencyMetadata, fetchCurrencyValue } from "../../common";
import {
<<<<<<< HEAD
  ContractEncoder,
  ContractEvents,
  ContractInterceptor,
  ContractMetadata,
  GasCostEstimator,
  NetworkInput,
  Transaction,
  TransactionResult,
  TransactionResultWithId,
} from "../../core";
import { ContractWrapper } from "../../core/classes/contract-wrapper";
import { UpdateableNetwork } from "../../core/interfaces/contract";
import { VoteType } from "../../enums";
import { Abi, SDKOptions, VoteContractSchema } from "../../schema";
=======
  fetchCurrencyMetadata,
  fetchCurrencyValue,
} from "../../common/currency";
import { resolveAddress } from "../../common/ens";
import { buildTransactionFunction } from "../../common/transactions";
import { ContractAppURI } from "../../core";
import { ContractEncoder } from "../../core/classes/contract-encoder";
import { ContractEvents } from "../../core/classes/contract-events";
import { ContractInterceptor } from "../../core/classes/contract-interceptor";
import { ContractMetadata } from "../../core/classes/contract-metadata";
import { ContractWrapper } from "../../core/classes/contract-wrapper";
import { GasCostEstimator } from "../../core/classes/gas-cost-estimator";
import { Transaction } from "../../core/classes/transactions";
import { UpdateableNetwork } from "../../core/interfaces/contract";
import { NetworkInput, TransactionResultWithId } from "../../core/types";
import { VoteType } from "../../enums";
import { Abi, AbiInput, AbiSchema, Address, AddressOrEns } from "../../schema";
import { VoteContractSchema } from "../../schema/contracts/vote";
import { SDKOptions } from "../../schema/sdk-options";
import { CurrencyValue } from "../../types/currency";
>>>>>>> 7a420889
import {
  CurrencyValue,
  Proposal,
  ProposalExecutable,
  ProposalVote,
  VoteSettings,
} from "../../types";
import type { IERC20, VoteERC20 } from "@thirdweb-dev/contracts-js";
import ERC20Abi from "@thirdweb-dev/contracts-js/dist/abis/IERC20.json";
import { ProposalCreatedEvent } from "@thirdweb-dev/contracts-js/dist/declarations/src/VoteERC20";
import { ThirdwebStorage } from "@thirdweb-dev/storage";
import {
  BigNumber,
  BigNumberish,
  CallOverrides,
  Contract,
  ethers,
} from "ethers";

/**
 * Create a decentralized organization for token holders to vote on proposals.
 *
 * @example
 *
 * ```javascript
 * import { ThirdwebSDK } from "@thirdweb-dev/sdk";
 *
 * const sdk = new ThirdwebSDK("{{chainName}}");
 * const contract = await sdk.getContract("{{contract_address}}", "vote");
 * ```
 *
 * @public
 */
export class Vote implements UpdateableNetwork {
  private contractWrapper: ContractWrapper<VoteERC20>;
  private storage: ThirdwebStorage;

  public abi: Abi;
  public metadata: ContractMetadata<VoteERC20, typeof VoteContractSchema>;
  public app: ContractAppURI<VoteERC20>;
  public encoder: ContractEncoder<VoteERC20>;
  public estimator: GasCostEstimator<VoteERC20>;
  public events: ContractEvents<VoteERC20>;
  /**
   * @internal
   */
  public interceptor: ContractInterceptor<VoteERC20>;

  private _chainId: number;
  get chainId() {
    return this._chainId;
  }

  constructor(
    network: NetworkInput,
    address: string,
    storage: ThirdwebStorage,
    options: SDKOptions = {},
    abi: AbiInput,
    chainId: number,
    contractWrapper = new ContractWrapper<VoteERC20>(
      network,
      address,
      abi,
      options,
    ),
  ) {
    this._chainId = chainId;
    this.abi = AbiSchema.parse(abi || []);
    this.contractWrapper = contractWrapper;
    this.storage = storage;
    this.metadata = new ContractMetadata(
      this.contractWrapper,
      VoteContractSchema,
      this.storage,
    );

    this.app = new ContractAppURI(
      this.contractWrapper,
      this.metadata,
      this.storage,
    );
    this.encoder = new ContractEncoder(this.contractWrapper);
    this.estimator = new GasCostEstimator(this.contractWrapper);
    this.events = new ContractEvents(this.contractWrapper);
    this.interceptor = new ContractInterceptor(this.contractWrapper);
  }

  onNetworkUpdated(network: NetworkInput) {
    this.contractWrapper.updateSignerOrProvider(network);
  }

  getAddress(): Address {
    return this.contractWrapper.readContract.address;
  }

  /** ******************************
   * READ FUNCTIONS
   *******************************/

  /**
   * Get a proposal by id.
   *
   * @param proposalId - The proposal id to get.
   * @returns - The proposal.
   */
  public async get(proposalId: BigNumberish): Promise<Proposal> {
    const all = await this.getAll();
    const proposals = all.filter((p) =>
      p.proposalId.eq(BigNumber.from(proposalId)),
    );
    if (proposals.length === 0) {
      throw new Error("proposal not found");
    }
    return proposals[0];
  }

  /**
   * Get All Proposals
   *
   * @remarks Get all the proposals in this contract.
   *
   * @example
   * ```javascript
   * const proposals = await contract.getAll();
   * console.log(proposals);
   * ```
   *
   * @returns - All the proposals in the contract.
   */
  public async getAll(): Promise<Proposal[]> {
    return Promise.all(
      (await this.contractWrapper.readContract.getAllProposals()).map(
        async (data) => ({
          proposalId: data.proposalId,
          proposer: data.proposer,
          description: data.description,
          startBlock: data.startBlock,
          endBlock: data.endBlock,
          state: await this.contractWrapper.readContract.state(data.proposalId),
          votes: await this.getProposalVotes(data.proposalId),
          executions: data[3].map((c, i) => ({
            toAddress: data.targets[i],
            nativeTokenValue: c,
            transactionData: data.calldatas[i],
          })),
        }),
      ),
    );
  }

  /**
   * Get the votes for a specific proposal
   * @param proposalId - the proposalId
   */
  public async getProposalVotes(
    proposalId: BigNumber,
  ): Promise<ProposalVote[]> {
    const votes = await this.contractWrapper.readContract.proposalVotes(
      proposalId,
    );
    return [
      {
        type: VoteType.Against,
        label: "Against",
        count: votes.againstVotes,
      },
      {
        type: VoteType.For,
        label: "For",
        count: votes.forVotes,
      },
      {
        type: VoteType.Abstain,
        label: "Abstain",
        count: votes.abstainVotes,
      },
    ];
  }

  /**
   * Check If Wallet Voted
   *
   * @remarks Check if a specified wallet has voted a specific proposal
   *
   * @example
   * ```javascript
   * // The proposal ID of the proposal you want to check
   * const proposalId = "0";
   * // The address of the wallet you want to check to see if they voted
   * const address = "{{wallet_address}}";
   *
   * await contract.hasVoted(proposalId, address);
   * ```
   *
   * @param proposalId - The unique identifier of a proposal .
   * @param account - (optional) wallet account address. Defaults to connected signer.
   * @returns - True if the account has already voted on the proposal.
   */
  public async hasVoted(
    proposalId: string,
    account?: AddressOrEns,
  ): Promise<boolean> {
    if (!account) {
      account = await this.contractWrapper.getSignerAddress();
    }
    return this.contractWrapper.readContract.hasVoted(
      proposalId,
      await resolveAddress(account),
    );
  }

  /**
   * Can Execute
   *
   * @remarks Check if a proposal can be executed (if the proposal has succeeded).
   *
   * @example
   * ```javascript
   * // The proposal ID of the proposal you want to check
   * const proposalId = "0";
   * const canExecute = await contract.canExecute(proposalId);
   * console.log(canExecute);
   * ```
   *
   * @param proposalId - The proposal ID to check.
   * @returns - True if the proposal can be executed, false otherwise.
   */
  public async canExecute(proposalId: string): Promise<boolean> {
    await this.ensureExists(proposalId);

    const proposal = await this.get(proposalId);
    const tos = proposal.executions.map((p) => p.toAddress);
    const values = proposal.executions.map((p) => p.nativeTokenValue);
    const datas = proposal.executions.map((p) => p.transactionData);
    const descriptionHash = ethers.utils.id(proposal.description);
    try {
      await this.contractWrapper
        .callStatic()
        .execute(tos, values, datas, descriptionHash);
      return true;
    } catch (e) {
      return false;
    }
  }

  /**
   * Check the balance of the project wallet in the native token of the chain
   *
   * @returns - The balance of the project in the native token of the chain
   */
  public async balance(): Promise<CurrencyValue> {
    const balance = await this.contractWrapper.readContract.provider.getBalance(
      this.contractWrapper.readContract.address,
    );
    return {
      name: "",
      symbol: "",
      decimals: 18,
      value: balance,
      displayValue: ethers.utils.formatUnits(balance, 18),
    };
  }

  /**
   * Check the balance of the project wallet in a particular
   * ERC20 token contract
   *
   * @returns - The balance of the project in the native token of the chain
   */
  public async balanceOfToken(
    tokenAddress: AddressOrEns,
  ): Promise<CurrencyValue> {
    const erc20 = new Contract(
      await resolveAddress(tokenAddress),
      ERC20Abi,
      this.contractWrapper.getProvider(),
    ) as IERC20;
    return await fetchCurrencyValue(
      this.contractWrapper.getProvider(),
      tokenAddress,
      await erc20.balanceOf(this.contractWrapper.readContract.address),
    );
  }

  /**
   * Find a proposal by its id.
   *
   * @internal
   * @param proposalId - Proposal to check for
   */
  private async ensureExists(proposalId: string): Promise<void> {
    try {
      await this.contractWrapper.readContract.state(proposalId);
    } catch (e) {
      throw Error(`Proposal ${proposalId} not found`);
    }
  }

  /**
   * Get the Vote contract configuration
   */
  public async settings(): Promise<VoteSettings> {
    const [
      votingDelay,
      votingPeriod,
      votingTokenAddress,
      votingQuorumFraction,
      proposalTokenThreshold,
    ] = await Promise.all([
      this.contractWrapper.readContract.votingDelay(),
      this.contractWrapper.readContract.votingPeriod(),
      this.contractWrapper.readContract.token(),
      this.contractWrapper.readContract["quorumNumerator()"](),
      this.contractWrapper.readContract.proposalThreshold(),
    ]);
    const votingTokenMetadata = await fetchCurrencyMetadata(
      this.contractWrapper.getProvider(),
      votingTokenAddress,
    );
    return {
      votingDelay: votingDelay.toString(),
      votingPeriod: votingPeriod.toString(),
      votingTokenAddress,
      votingTokenMetadata,
      votingQuorumFraction: votingQuorumFraction.toString(),
      proposalTokenThreshold: proposalTokenThreshold.toString(),
    };
  }

  /** ******************************
   * WRITE FUNCTIONS
   *******************************/

  /**
   * Create Proposal
   *
   * @remarks Create a new proposal for token holders to vote on.
   *
   * @example
   * ```javascript
   * // The description of the proposal you want to pass
   * const description = "This is a great proposal - vote for it!"
   * // You can (optionally) pass in contract calls that will get executed when the proposal is executed.
   * const executions = [
   *   {
   *     // The contract you want to make a call to
   *     toAddress: "0x...",
   *     // The amount of the native currency to send in this transaction
   *     nativeTokenValue: 0,
   *     // Transaction data that will be executed when the proposal is executed
   *     // This is an example transfer transaction with a token contract (which you would need to set up in code)
   *     transactionData: tokenContract.encoder.encode(
   *       "transfer", [
   *         fromAddress,
   *         amount,
   *       ]
   *     ),
   *   }
   * ]
   *
   * const proposal = await contract.propose(description, executions);
   * ```
   *
   * @param description - The description of the proposal.
   * @param executions - A set of executable transactions that will be run if the proposal is passed and executed.
   * @returns - The id of the created proposal and the transaction receipt.
   */
  propose = buildTransactionFunction(
    async (
      description: string,
      executions?: ProposalExecutable[],
    ): Promise<Transaction<TransactionResultWithId>> => {
      if (!executions) {
        executions = [
          {
            toAddress: this.contractWrapper.readContract.address,
            nativeTokenValue: 0,
            transactionData: "0x",
          },
        ];
      }
      const tos = executions.map((p) => p.toAddress);
      const values = executions.map((p) => p.nativeTokenValue);
      const datas = executions.map((p) => p.transactionData);

      return Transaction.fromContractWrapper({
        contractWrapper: this.contractWrapper,
        method: "propose",
        args: [tos, values, datas, description],
        parse: (receipt) => {
          const event = this.contractWrapper.parseLogs<ProposalCreatedEvent>(
            "ProposalCreated",
            receipt?.logs,
          );
          return {
            id: event[0].args.proposalId,
            receipt,
          };
        },
      });
    },
  );

  /**
   * Vote
   *
   * @remarks Vote on an active proposal
   *
   * @example
   * ```javascript
   * // The proposal ID of the proposal you want to vote on
   * const proposalId = "0";
   * // The vote type you want to cast, can be VoteType.Against, VoteType.For, or VoteType.Abstain
   * const voteType = VoteType.For;
   * // The (optional) reason for the vote
   * const reason = "I like this proposal!";
   *
   * await contract.vote(proposalId, voteType, reason);
   * ```
   * @param proposalId - The proposal to cast a vote on.
   * @param voteType - The position the voter is taking on their vote.
   * @param reason - (optional) The reason for the vote.
   */
  vote = buildTransactionFunction(
    async (proposalId: string, voteType: VoteType, reason = "") => {
      await this.ensureExists(proposalId);
      return Transaction.fromContractWrapper({
        contractWrapper: this.contractWrapper,
        method: "castVoteWithReason",
        args: [proposalId, voteType, reason],
      });
    },
  );

  /**
   * Execute Proposal
   *
   * @remarks Execute the related transactions for a proposal if the proposal succeeded.
   *
   * @example
   * ```javascript
   * // The proposal ID of the proposal you want to execute
   * const proposalId = "0"
   * await contract.execute(proposalId);
   * ```
   *
   * @param proposalId - The proposal id to execute.
   */
  execute = buildTransactionFunction(async (proposalId: string) => {
    await this.ensureExists(proposalId);

    const proposal = await this.get(proposalId);
    const tos = proposal.executions.map((p) => p.toAddress);
    const values = proposal.executions.map((p) => p.nativeTokenValue);
    const datas = proposal.executions.map((p) => p.transactionData);
    const descriptionHash = ethers.utils.id(proposal.description);

    return Transaction.fromContractWrapper({
      contractWrapper: this.contractWrapper,
      method: "execute",
      args: [tos, values, datas, descriptionHash],
    });
  });

  /**
   * @internal
   */
  public async prepare<
    TMethod extends keyof VoteERC20["functions"] = keyof VoteERC20["functions"],
  >(
    method: string & TMethod,
    args: any[] & Parameters<VoteERC20["functions"][TMethod]>,
    overrides?: CallOverrides,
  ) {
    return Transaction.fromContractWrapper({
      contractWrapper: this.contractWrapper,
      method,
      args,
      overrides,
    });
  }

  /**
   * @internal
   */
  public async call(
    functionName: string,
    ...args: unknown[] | [...unknown[], CallOverrides]
  ): Promise<any> {
    return this.contractWrapper.call(functionName, ...args);
  }
}<|MERGE_RESOLUTION|>--- conflicted
+++ resolved
@@ -1,42 +1,22 @@
 import { fetchCurrencyMetadata, fetchCurrencyValue } from "../../common";
+import { resolveAddress } from "../../common/ens";
+import { buildTransactionFunction } from "../../common/transactions";
 import {
-<<<<<<< HEAD
+  ContractAppURI,
   ContractEncoder,
   ContractEvents,
   ContractInterceptor,
   ContractMetadata,
   GasCostEstimator,
-  NetworkInput,
   Transaction,
-  TransactionResult,
-  TransactionResultWithId,
 } from "../../core";
 import { ContractWrapper } from "../../core/classes/contract-wrapper";
-import { UpdateableNetwork } from "../../core/interfaces/contract";
-import { VoteType } from "../../enums";
-import { Abi, SDKOptions, VoteContractSchema } from "../../schema";
-=======
-  fetchCurrencyMetadata,
-  fetchCurrencyValue,
-} from "../../common/currency";
-import { resolveAddress } from "../../common/ens";
-import { buildTransactionFunction } from "../../common/transactions";
-import { ContractAppURI } from "../../core";
-import { ContractEncoder } from "../../core/classes/contract-encoder";
-import { ContractEvents } from "../../core/classes/contract-events";
-import { ContractInterceptor } from "../../core/classes/contract-interceptor";
-import { ContractMetadata } from "../../core/classes/contract-metadata";
-import { ContractWrapper } from "../../core/classes/contract-wrapper";
-import { GasCostEstimator } from "../../core/classes/gas-cost-estimator";
-import { Transaction } from "../../core/classes/transactions";
 import { UpdateableNetwork } from "../../core/interfaces/contract";
 import { NetworkInput, TransactionResultWithId } from "../../core/types";
 import { VoteType } from "../../enums";
 import { Abi, AbiInput, AbiSchema, Address, AddressOrEns } from "../../schema";
 import { VoteContractSchema } from "../../schema/contracts/vote";
 import { SDKOptions } from "../../schema/sdk-options";
-import { CurrencyValue } from "../../types/currency";
->>>>>>> 7a420889
 import {
   CurrencyValue,
   Proposal,
