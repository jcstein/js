<<<<<<< HEAD
/* eslint-disable @typescript-eslint/no-unused-vars */
import { ALL_ROLES, fetchAbiFromAddress } from "../common";
import { getPrebuiltInfo } from "../common/legacy";
import { getCompositePluginABI } from "../common/plugin";
import type { ContractType, NetworkInput, PrebuiltContractType } from "../core";
import { getSignerAndProvider } from "../core/classes/rpc-connection-handler";
=======
import { getPrebuiltInfo } from "../common/legacy";
import { fetchAbiFromAddress } from "../common/metadata-resolver";
import { getCompositePluginABI } from "../common/plugin";
import { ALL_ROLES } from "../common/role";
import type {
  ContractType,
  NetworkInput,
  PrebuiltContractType,
} from "../core/types";
import { getSignerAndProvider } from "../functions/getSignerAndProvider";
>>>>>>> 7a420889
import {
  Address,
  DropErc1155ContractSchema,
  DropErc721ContractSchema,
  MarketplaceContractSchema,
  PackContractSchema,
  SDKOptions,
  SplitsContractSchema,
  TokenErc1155ContractSchema,
  TokenErc20ContractSchema,
  TokenErc721ContractSchema,
  VoteContractSchema,
<<<<<<< HEAD
  Abi,
} from "../schema";
=======
} from "../schema";
import { Abi, AbiSchema } from "../schema/contracts/custom";
>>>>>>> 7a420889
import { DropErc20ContractSchema } from "../schema/contracts/drop-erc20";
import { MultiwrapContractSchema } from "../schema/contracts/multiwrap";
import { ThirdwebStorage } from "@thirdweb-dev/storage";
import { ethers } from "ethers";

type InitializeParams = [
  network: NetworkInput,
  address: Address,
  storage: ThirdwebStorage,
  options?: SDKOptions,
];

export const EditionDropInitializer = {
  name: "DropERC1155" as const,
  contractType: "edition-drop" as const,
  schema: DropErc1155ContractSchema,
  roles: ["admin", "minter", "transfer"] as const,
  initialize: async (
    ...[network, address, storage, options]: InitializeParams
  ) => {
    const [, provider] = getSignerAndProvider(network, options);
    const [abi, contract, _network] = await Promise.all([
      await EditionDropInitializer.getAbi(address, provider, storage),
      import("./prebuilt-implementations/edition-drop"),
      provider.getNetwork(),
    ]);

    return new contract.EditionDrop(
      network,
      address,
      storage,
      options,
      abi,
      _network.chainId,
    );
  },
  getAbi: async (
    address: Address,
    provider: ethers.providers.Provider,
    storage: ThirdwebStorage,
  ) => {
    const abi = await fetchAbiFromAddress(address, provider, storage);
    if (abi) {
      return abi;
    }
    // Deprecated - only needed for backwards compatibility with non-published contracts - should remove in v4
    const contractInfo = await getContractInfo(address, provider);
    return !contractInfo || contractInfo.version > 2
      ? (await import("@thirdweb-dev/contracts-js/dist/abis/DropERC1155.json"))
          .default
      : (
          await import(
            "@thirdweb-dev/contracts-js/dist/abis/DropERC1155_V2.json"
          )
        ).default;
  },
};

export const EditionInitializer = {
  name: "TokenERC1155" as const,
  contractType: "edition" as const,
  schema: TokenErc1155ContractSchema,
  roles: ["admin", "minter", "transfer"] as const,
  initialize: async (
    ...[network, address, storage, options]: InitializeParams
  ) => {
    const [, provider] = getSignerAndProvider(network, options);
    const [abi, contract, _network] = await Promise.all([
      EditionInitializer.getAbi(address, provider, storage),
      import("./prebuilt-implementations/edition"),
      provider.getNetwork(),
    ]);

    return new contract.Edition(
      network,
      address,
      storage,
      options,
      abi,
      _network.chainId,
    );
  },
  getAbi: async (
    address: Address,
    provider: ethers.providers.Provider,
    storage: ThirdwebStorage,
  ) => {
    const abi = await fetchAbiFromAddress(address, provider, storage);
    if (abi) {
      return abi;
    }
    // Deprecated - only needed for backwards compatibility with non-published contracts - should remove in v4
    return (
      await import("@thirdweb-dev/contracts-js/dist/abis/TokenERC1155.json")
    ).default;
  },
};

export const MarketplaceInitializer = {
  name: "Marketplace" as const,
  contractType: "marketplace" as const,
  schema: MarketplaceContractSchema,
  roles: ["admin", "lister", "asset"] as const,
  initialize: async (
    ...[network, address, storage, options]: InitializeParams
  ) => {
    const [, provider] = getSignerAndProvider(network, options);
    const [abi, contract, _network] = await Promise.all([
      MarketplaceInitializer.getAbi(address, provider, storage),
      import("./prebuilt-implementations/marketplace"),
      provider.getNetwork(),
    ]);

    return new contract.Marketplace(
      network,
      address,
      storage,
      options,
      abi,
      _network.chainId,
    );
  },
  getAbi: async (
    address: Address,
    provider: ethers.providers.Provider,
    storage: ThirdwebStorage,
  ) => {
    const abi = await fetchAbiFromAddress(address, provider, storage);
    if (abi) {
      return abi;
    }

    // Deprecated - only needed for backwards compatibility with non-published contracts - should remove in v4
    return (
      await import("@thirdweb-dev/contracts-js/dist/abis/Marketplace.json")
    ).default;
  },
};

export const MarketplaceV3Initializer = {
  name: "MarketplaceV3" as const,
  contractType: "marketplace-v3" as const,
  schema: MarketplaceContractSchema,
  roles: ["admin", "lister", "asset"] as const,
  initialize: async (
    ...[network, address, storage, options]: InitializeParams
  ) => {
    const [, provider] = getSignerAndProvider(network, options);
    const [abi, contract, _network] = await Promise.all([
      MarketplaceV3Initializer.getAbi(address, provider, storage),
      import("./prebuilt-implementations/marketplacev3"),
      provider.getNetwork(),
    ]);

    return new contract.MarketplaceV3(
      network,
      address,
      storage,
      options,
      abi,
      _network.chainId,
    );
  },
  getAbi: async (
    address: Address,
    provider: ethers.providers.Provider,
    storage: ThirdwebStorage,
  ) => {
    const abi = await fetchAbiFromAddress(address, provider, storage);
    if (abi) {
      return await getCompositePluginABI(address, abi, provider, {}, storage);
    }

    // Deprecated - only needed for backwards compatibility with non-published contracts - should remove in v4
    const localAbi = (
      await import("@thirdweb-dev/contracts-js/dist/abis/MarketplaceV3.json")
    ).default;
    return await getCompositePluginABI(
      address,
      AbiSchema.parse(localAbi || []),
      provider,
      {},
      storage,
    );
  },
};

export const MultiwrapInitializer = {
  name: "Multiwrap" as const,
  contractType: "multiwrap" as const,
  schema: MultiwrapContractSchema,
  roles: ["admin", "transfer", "minter", "unwrap", "asset"] as const,
  initialize: async (
    ...[network, address, storage, options]: InitializeParams
  ) => {
    const [, provider] = getSignerAndProvider(network, options);
    const [abi, contract, _network] = await Promise.all([
      MultiwrapInitializer.getAbi(address, provider, storage),
      import("./prebuilt-implementations/multiwrap"),
      provider.getNetwork(),
    ]);

    return new contract.Multiwrap(
      network,
      address,
      storage,
      options,
      abi,
      _network.chainId,
    );
  },
  getAbi: async (
    address: Address,
    provider: ethers.providers.Provider,
    storage: ThirdwebStorage,
  ) => {
    const abi = await fetchAbiFromAddress(address, provider, storage);
    if (abi) {
      return abi;
    }
    // Deprecated - only needed for backwards compatibility with non-published contracts - should remove in v4
    return (await import("@thirdweb-dev/contracts-js/dist/abis/Multiwrap.json"))
      .default;
  },
};

export const NFTCollectionInitializer = {
  name: "TokenERC721" as const,
  contractType: "nft-collection" as const,
  schema: TokenErc721ContractSchema,
  roles: ["admin", "minter", "transfer"] as const,

  initialize: async (
    ...[network, address, storage, options]: InitializeParams
  ) => {
    const [, provider] = getSignerAndProvider(network, options);
    const [abi, contract, _network] = await Promise.all([
      NFTCollectionInitializer.getAbi(address, provider, storage),
      import("./prebuilt-implementations/nft-collection"),
      provider.getNetwork(),
    ]);

    return new contract.NFTCollection(
      network,
      address,
      storage,
      options,
      abi,
      _network.chainId,
    );
  },
  getAbi: async (
    address: Address,
    provider: ethers.providers.Provider,
    storage: ThirdwebStorage,
  ) => {
    const abi = await fetchAbiFromAddress(address, provider, storage);
    if (abi) {
      return abi;
    }
    // Deprecated - only needed for backwards compatibility with non-published contracts - should remove in v4
    return (
      await import("@thirdweb-dev/contracts-js/dist/abis/TokenERC721.json")
    ).default;
  },
};

export const NFTDropInitializer = {
  name: "DropERC721" as const,
  contractType: "nft-drop" as const,
  schema: DropErc721ContractSchema,
  roles: ["admin", "minter", "transfer"] as const,
  initialize: async (
    ...[network, address, storage, options]: InitializeParams
  ) => {
    const [, provider] = getSignerAndProvider(network, options);
    const [abi, contract, _network] = await Promise.all([
      NFTDropInitializer.getAbi(address, provider, storage),
      import("./prebuilt-implementations/nft-drop"),
      provider.getNetwork(),
    ]);

    return new contract.NFTDrop(
      network,
      address,
      storage,
      options,
      abi,
      _network.chainId,
    );
  },
  getAbi: async (
    address: Address,
    provider: ethers.providers.Provider,
    storage: ThirdwebStorage,
  ) => {
    const abi = await fetchAbiFromAddress(address, provider, storage);
    if (abi) {
      return abi;
    }
    // Deprecated - only needed for backwards compatibility with non-published contracts - should remove in v4
    const contractInfo = await getContractInfo(address, provider);
    return !contractInfo || contractInfo.version > 3
      ? (await import("@thirdweb-dev/contracts-js/dist/abis/DropERC721.json"))
          .default
      : (
          await import(
            "@thirdweb-dev/contracts-js/dist/abis/DropERC721_V3.json"
          )
        ).default;
  },
};

export const PackInitializer = {
  name: "Pack" as const,
  contractType: "pack" as const,
  schema: PackContractSchema,
  roles: ["admin", "minter", "asset", "transfer"] as const,

  initialize: async (
    ...[network, address, storage, options]: InitializeParams
  ) => {
    const [, provider] = getSignerAndProvider(network, options);
    const [abi, contract, _network] = await Promise.all([
      PackInitializer.getAbi(address, provider, storage),
      import("./prebuilt-implementations/pack"),
      provider.getNetwork(),
    ]);

    return new contract.Pack(
      network,
      address,
      storage,
      options,
      abi,
      _network.chainId,
    );
  },
  getAbi: async (
    address: Address,
    provider: ethers.providers.Provider,
    storage: ThirdwebStorage,
  ): Promise<Abi> => {
    const abi = await fetchAbiFromAddress(address, provider, storage);
    if (abi) {
      return abi;
    }
    // Deprecated - only needed for backwards compatibility with non-published contracts - should remove in v4
    return AbiSchema.parse(
      (await import("@thirdweb-dev/contracts-js/dist/abis/Pack.json"))
        .default || [],
    );
  },
};

export const SignatureDropInitializer = {
  name: "SignatureDrop" as const,
  contractType: "signature-drop" as const,
  schema: DropErc721ContractSchema,
  roles: ["admin", "minter", "transfer"] as const,

  initialize: async (
    ...[network, address, storage, options]: InitializeParams
  ) => {
    const [, provider] = getSignerAndProvider(network, options);
    const [abi, contract, _network] = await Promise.all([
      SignatureDropInitializer.getAbi(address, provider, storage),
      import("./prebuilt-implementations/signature-drop"),
      provider.getNetwork(),
    ]);

    return new contract.SignatureDrop(
      network,
      address,
      storage,
      options,
      abi,
      _network.chainId,
    );
  },
  getAbi: async (
    address: Address,
    provider: ethers.providers.Provider,
    storage: ThirdwebStorage,
  ) => {
    const abi = await fetchAbiFromAddress(address, provider, storage);
    if (abi) {
      return abi;
    }
    // Deprecated - only needed for backwards compatibility with non-published contracts - should remove in v4
    const contractInfo = await getContractInfo(address, provider);
    return !contractInfo || contractInfo.version > 4
      ? (
          await import(
            "@thirdweb-dev/contracts-js/dist/abis/SignatureDrop.json"
          )
        ).default
      : (
          await import(
            "@thirdweb-dev/contracts-js/dist/abis/SignatureDrop_V4.json"
          )
        ).default;
  },
};

export const SplitInitializer = {
  name: "Split" as const,
  contractType: "split" as const,
  schema: SplitsContractSchema,
  roles: ["admin"] as const,

  initialize: async (
    ...[network, address, storage, options]: InitializeParams
  ) => {
    const [, provider] = getSignerAndProvider(network, options);
    const [abi, contract, _network] = await Promise.all([
      SplitInitializer.getAbi(address, provider, storage),
      import("./prebuilt-implementations/split"),
      provider.getNetwork(),
    ]);

    return new contract.Split(
      network,
      address,
      storage,
      options,
      abi,
      _network.chainId,
    );
  },
  getAbi: async (
    address: Address,
    provider: ethers.providers.Provider,
    storage: ThirdwebStorage,
  ) => {
    const abi = await fetchAbiFromAddress(address, provider, storage);
    if (abi) {
      return abi;
    }
    // Deprecated - only needed for backwards compatibility with non-published contracts - should remove in v4
    return (await import("@thirdweb-dev/contracts-js/dist/abis/Split.json"))
      .default;
  },
};

export const TokenDropInitializer = {
  name: "DropERC20" as const,
  contractType: "token-drop" as const,
  schema: DropErc20ContractSchema,
  roles: ["admin", "transfer"] as const,

  initialize: async (
    ...[network, address, storage, options]: InitializeParams
  ) => {
    const [, provider] = getSignerAndProvider(network, options);
    const [abi, contract, _network] = await Promise.all([
      TokenDropInitializer.getAbi(address, provider, storage),
      import("./prebuilt-implementations/token-drop"),
      provider.getNetwork(),
    ]);

    return new contract.TokenDrop(
      network,
      address,
      storage,
      options,
      abi,
      _network.chainId,
    );
  },
  getAbi: async (
    address: Address,
    provider: ethers.providers.Provider,
    storage: ThirdwebStorage,
  ) => {
    const abi = await fetchAbiFromAddress(address, provider, storage);
    if (abi) {
      return abi;
    }
    // Deprecated - only needed for backwards compatibility with non-published contracts - should remove in v4
    const contractInfo = await getContractInfo(address, provider);
    return !contractInfo || contractInfo.version > 2
      ? (await import("@thirdweb-dev/contracts-js/dist/abis/DropERC20.json"))
          .default
      : (await import("@thirdweb-dev/contracts-js/dist/abis/DropERC20_V2.json"))
          .default;
  },
};

export const TokenInitializer = {
  name: "TokenERC20" as const,
  contractType: "token" as const,
  schema: TokenErc20ContractSchema,
  roles: ["admin", "minter", "transfer"] as const,
  initialize: async (
    ...[network, address, storage, options]: InitializeParams
  ) => {
    const [, provider] = getSignerAndProvider(network, options);
    const [abi, contract, _network] = await Promise.all([
      TokenInitializer.getAbi(address, provider, storage),
      import("./prebuilt-implementations/token"),
      provider.getNetwork(),
    ]);

    return new contract.Token(
      network,
      address,
      storage,
      options,
      abi,
      _network.chainId,
    );
  },
  getAbi: async (
    address: Address,
    provider: ethers.providers.Provider,
    storage: ThirdwebStorage,
  ) => {
    const abi = await fetchAbiFromAddress(address, provider, storage);
    if (abi) {
      return abi;
    }
    // Deprecated - only needed for backwards compatibility with non-published contracts - should remove in v4
    return (
      await import("@thirdweb-dev/contracts-js/dist/abis/TokenERC20.json")
    ).default;
  },
};

export const VoteInitializer = {
  name: "VoteERC20" as const,
  contractType: "vote" as const,
  schema: VoteContractSchema,
  roles: [] as const,

  initialize: async (
    ...[network, address, storage, options]: InitializeParams
  ) => {
    const [, provider] = getSignerAndProvider(network, options);
    const [abi, contract, _network] = await Promise.all([
      VoteInitializer.getAbi(address, provider, storage),
      import("./prebuilt-implementations/vote"),
      provider.getNetwork(),
    ]);

    return new contract.Vote(
      network,
      address,
      storage,
      options,
      abi,
      _network.chainId,
    );
  },
  getAbi: async (
    address: Address,
    provider: ethers.providers.Provider,
    storage: ThirdwebStorage,
  ) => {
    const abi = await fetchAbiFromAddress(address, provider, storage);
    if (abi) {
      return abi;
    }
    // Deprecated - only needed for backwards compatibility with non-published contracts - should remove in v4
    return (await import("@thirdweb-dev/contracts-js/dist/abis/VoteERC20.json"))
      .default;
  },
};

async function getContractInfo(
  address: Address,
  provider: ethers.providers.Provider,
) {
  try {
    return await getPrebuiltInfo(address, provider);
  } catch (e) {
    return undefined;
  }
}

/**
 * a map from contractType -> contract metadata
 * @internal
 */
export const PREBUILT_CONTRACTS_MAP = {
  [EditionDropInitializer.contractType]: EditionDropInitializer,
  [EditionInitializer.contractType]: EditionInitializer,
  [MarketplaceInitializer.contractType]: MarketplaceInitializer,
  [MarketplaceV3Initializer.contractType]: MarketplaceV3Initializer,
  [MultiwrapInitializer.contractType]: MultiwrapInitializer,
  [NFTCollectionInitializer.contractType]: NFTCollectionInitializer,
  [NFTDropInitializer.contractType]: NFTDropInitializer,
  [PackInitializer.contractType]: PackInitializer,
  [SignatureDropInitializer.contractType]: SignatureDropInitializer,
  [SplitInitializer.contractType]: SplitInitializer,
  [TokenDropInitializer.contractType]: TokenDropInitializer,
  [TokenInitializer.contractType]: TokenInitializer,
  [VoteInitializer.contractType]: VoteInitializer,
} as const;

export const PREBUILT_CONTRACTS_APPURI_MAP = {
  [EditionDropInitializer.contractType]:
    "ipfs://QmNm3wRzpKYWo1SRtJfgfxtvudp5p2nXD6EttcsQJHwTmk",
  [EditionInitializer.contractType]: "",
  [MarketplaceInitializer.contractType]:
    "ipfs://QmbAgC8YwY36n8H2kuvSWsRisxDZ15QZw3xGZyk9aDvcv7/marketplace.html",
  [MarketplaceV3Initializer.contractType]:
    "ipfs://QmbAgC8YwY36n8H2kuvSWsRisxDZ15QZw3xGZyk9aDvcv7/marketplace-v3.html",
  [MultiwrapInitializer.contractType]: "",
  [NFTCollectionInitializer.contractType]: "",
  [NFTDropInitializer.contractType]:
    "ipfs://QmZptmVipc6SGFbKAyXcxGgohzTwYRXZ9LauRX5ite1xDK",
  [PackInitializer.contractType]: "",
  [SignatureDropInitializer.contractType]:
    "ipfs://QmZptmVipc6SGFbKAyXcxGgohzTwYRXZ9LauRX5ite1xDK",
  [SplitInitializer.contractType]: "",
  [TokenDropInitializer.contractType]:
    "ipfs://QmbAgC8YwY36n8H2kuvSWsRisxDZ15QZw3xGZyk9aDvcv7/erc20.html",
  [TokenInitializer.contractType]: "",
  [VoteInitializer.contractType]: "",
} as const;

const SmartContract = {
  name: "SmartContract" as const,
  contractType: "custom" as const,
  schema: {},
  roles: ALL_ROLES,
};

export const CONTRACTS_MAP = {
  ...PREBUILT_CONTRACTS_MAP,
  [SmartContract.contractType]: SmartContract,
} as const;

/**
 * @internal
 */
export function getContractTypeForRemoteName(name: string): ContractType {
  return (
    Object.values(CONTRACTS_MAP).find((contract) => contract.name === name)
      ?.contractType || "custom"
  );
}

export function getContractName(
  type: PrebuiltContractType,
): string | undefined {
  return Object.values(CONTRACTS_MAP).find(
    (contract) => contract.contractType === type,
  )?.name;
}<|MERGE_RESOLUTION|>--- conflicted
+++ resolved
@@ -1,22 +1,9 @@
-<<<<<<< HEAD
-/* eslint-disable @typescript-eslint/no-unused-vars */
-import { ALL_ROLES, fetchAbiFromAddress } from "../common";
 import { getPrebuiltInfo } from "../common/legacy";
-import { getCompositePluginABI } from "../common/plugin";
-import type { ContractType, NetworkInput, PrebuiltContractType } from "../core";
-import { getSignerAndProvider } from "../core/classes/rpc-connection-handler";
-=======
-import { getPrebuiltInfo } from "../common/legacy";
-import { fetchAbiFromAddress } from "../common/metadata-resolver";
+import { fetchAbiFromAddress } from "../common";
 import { getCompositePluginABI } from "../common/plugin";
 import { ALL_ROLES } from "../common/role";
-import type {
-  ContractType,
-  NetworkInput,
-  PrebuiltContractType,
-} from "../core/types";
+import type { ContractType, NetworkInput, PrebuiltContractType } from "../core";
 import { getSignerAndProvider } from "../functions/getSignerAndProvider";
->>>>>>> 7a420889
 import {
   Address,
   DropErc1155ContractSchema,
@@ -29,13 +16,9 @@
   TokenErc20ContractSchema,
   TokenErc721ContractSchema,
   VoteContractSchema,
-<<<<<<< HEAD
   Abi,
+  AbiSchema,
 } from "../schema";
-=======
-} from "../schema";
-import { Abi, AbiSchema } from "../schema/contracts/custom";
->>>>>>> 7a420889
 import { DropErc20ContractSchema } from "../schema/contracts/drop-erc20";
 import { MultiwrapContractSchema } from "../schema/contracts/multiwrap";
 import { ThirdwebStorage } from "@thirdweb-dev/storage";
