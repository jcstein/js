--- conflicted
+++ resolved
@@ -8,7 +8,7 @@
 export const PluginMetadataInput = z.object({
   name: z.string(),
   metadataURI: z.string(),
-  implementation: AddressSchema,
+  implementation: AddressOrEnsSchema,
 });
 
 /**
@@ -17,16 +17,5 @@
 export const PluginFunctionInput = z.object({
   functionSelector: BytesLikeSchema,
   functionSignature: z.string(),
-<<<<<<< HEAD
-});
-
-/**
- * @internal
- */
-export const PluginInput = z.object({
-  metadata: PluginMetadataInput,
-  functions: z.array(PluginFunctionInput),
-=======
   pluginAddress: AddressOrEnsSchema,
->>>>>>> b3b00e51
 });